Library {
  Name			  "etherlab_lib"
  Version		  7.4
  MdlSubVersion		  0
  SavedCharacterEncoding  "UTF-8"
  LibraryType		  "BlockLibrary"
  SaveDefaultBlockParams  on
  ScopeRefreshTime	  0.035000
  OverrideScopeRefreshTime on
  DisableAllScopes	  off
  MaxMDLFileLineLength	  120
  Created		  "Tue Dec 27 14:12:39 2005"
  Creator		  "rich"
  UpdateHistory		  "UpdateHistoryNever"
  ModifiedByFormat	  "%<Auto>"
  LastModifiedBy	  "ha"
  ModifiedDateFormat	  "%<Auto>"
<<<<<<< HEAD
  LastModifiedDate	  "Thu Jul 13 00:11:54 2017"
  RTWModifiedTimeStamp	  421805485
  ModelVersionFormat	  "1.%<AutoIncrement:1697>"
=======
  LastModifiedDate	  "Wed May 31 14:41:37 2017"
  RTWModifiedTimeStamp	  418141887
  ModelVersionFormat	  "1.%<AutoIncrement:1699>"
>>>>>>> 140d7663
  ConfigurationManager	  "rcs"
  SampleTimeColors	  off
  SampleTimeAnnotations	  off
  LibraryLinkDisplay	  "all"
  WideLines		  off
  ShowLineDimensions	  off
  ShowPortDataTypes	  off
  ShowLoopsOnError	  on
  IgnoreBidirectionalLines off
  ShowStorageClass	  off
  ShowTestPointIcons	  on
  ShowSignalResolutionIcons on
  ShowViewerIcons	  on
  SortedOrder		  off
  ExecutionContextIcon	  off
  ShowLinearizationAnnotations on
  BlockNameDataTip	  off
  BlockParametersDataTip  off
  BlockDescriptionStringDataTip	off
  ToolBar		  on
  StatusBar		  on
  BrowserShowLibraryLinks off
  BrowserLookUnderMasks	  off
  SimulationMode	  "normal"
  LinearizationMsg	  "none"
  Profile		  off
  ParamWorkspaceSource	  "MATLABWorkspace"
  CovSaveName		  "covdata"
  CovMetricSettings	  "dw"
  CovNameIncrementing	  off
  CovHtmlReporting	  on
  CovForceBlockReductionOff on
  covSaveCumulativeToWorkspaceVar on
  CovSaveSingleToWorkspaceVar on
  CovCumulativeReport	  off
  CovReportOnPause	  on
  CovModelRefEnable	  "Off"
  CovExternalEMLEnable	  off
  ExtModeBatchMode	  off
  ExtModeEnableFloating	  on
  ExtModeTrigType	  "manual"
  ExtModeTrigMode	  "normal"
  ExtModeTrigPort	  "1"
  ExtModeTrigElement	  "any"
  ExtModeTrigDuration	  1000
  ExtModeTrigDurationFloating "auto"
  ExtModeTrigHoldOff	  0
  ExtModeTrigDelay	  0
  ExtModeTrigDirection	  "rising"
  ExtModeTrigLevel	  0
  ExtModeArchiveMode	  "off"
  ExtModeAutoIncOneShot	  off
  ExtModeIncDirWhenArm	  off
  ExtModeAddSuffixToVar	  off
  ExtModeWriteAllDataToWs off
  ExtModeArmWhenConnect	  on
  ExtModeSkipDownloadWhenConnect off
  ExtModeLogAll		  on
  ExtModeAutoUpdateStatusClock off
  ShowModelReferenceBlockVersion off
  ShowModelReferenceBlockIO off
  Array {
    Type		    "Handle"
    Dimension		    1
    Simulink.ConfigSet {
      $ObjectID		      1
      Version		      "1.6.0"
      Array {
	Type			"Handle"
	Dimension		8
	Simulink.SolverCC {
	  $ObjectID		  2
	  Version		  "1.6.0"
	  StartTime		  "0.0"
	  StopTime		  "10.0"
	  AbsTol		  "auto"
	  FixedStep		  "auto"
	  InitialStep		  "auto"
	  MaxNumMinSteps	  "-1"
	  MaxOrder		  5
	  ZcThreshold		  "auto"
	  ConsecutiveZCsStepRelTol "10*128*eps"
	  MaxConsecutiveZCs	  "1000"
	  ExtrapolationOrder	  4
	  NumberNewtonIterations  1
	  MaxStep		  "auto"
	  MinStep		  "auto"
	  MaxConsecutiveMinStep	  "1"
	  RelTol		  "1e-3"
	  SolverMode		  "SingleTasking"
	  Solver		  "ode45"
	  SolverName		  "ode45"
	  ShapePreserveControl	  "DisableAll"
	  ZeroCrossControl	  "UseLocalSettings"
	  ZeroCrossAlgorithm	  "Nonadaptive"
	  AlgebraicLoopSolver	  "TrustRegion"
	  SolverResetMethod	  "Fast"
	  PositivePriorityOrder	  off
	  AutoInsertRateTranBlk	  off
	  SampleTimeConstraint	  "Unconstrained"
	  InsertRTBMode		  "Whenever possible"
	}
	Simulink.DataIOCC {
	  $ObjectID		  3
	  Version		  "1.6.0"
	  Decimation		  "1"
	  ExternalInput		  "[t, u]"
	  FinalStateName	  "xFinal"
	  InitialState		  "xInitial"
	  LimitDataPoints	  on
	  MaxDataPoints		  "1000"
	  LoadExternalInput	  off
	  LoadInitialState	  off
	  SaveFinalState	  off
	  SaveCompleteFinalSimState off
	  SaveFormat		  "Array"
	  SaveOutput		  on
	  SaveState		  off
	  SignalLogging		  on
	  InspectSignalLogs	  off
	  SaveTime		  on
	  ReturnWorkspaceOutputs  off
	  StateSaveName		  "xout"
	  TimeSaveName		  "tout"
	  OutputSaveName	  "yout"
	  SignalLoggingName	  "logsout"
	  OutputOption		  "RefineOutputTimes"
	  OutputTimes		  "[]"
	  ReturnWorkspaceOutputsName "out"
	  Refine		  "1"
	}
	Simulink.OptimizationCC {
	  $ObjectID		  4
	  Version		  "1.6.0"
	  Array {
	    Type		    "Cell"
	    Dimension		    8
	    Cell		    "BooleansAsBitfields"
	    Cell		    "PassReuseOutputArgsAs"
	    Cell		    "PassReuseOutputArgsThreshold"
	    Cell		    "ZeroExternalMemoryAtStartup"
	    Cell		    "ZeroInternalMemoryAtStartup"
	    Cell		    "OptimizeModelRefInitCode"
	    Cell		    "NoFixptDivByZeroProtection"
	    Cell		    "UseSpecifiedMinMax"
	    PropName		    "DisabledProps"
	  }
	  BlockReduction	  off
	  BooleanDataType	  off
	  ConditionallyExecuteInputs on
	  InlineParams		  off
	  UseIntDivNetSlope	  off
	  InlineInvariantSignals  off
	  OptimizeBlockIOStorage  on
	  BufferReuse		  on
	  EnhancedBackFolding	  off
	  StrengthReduction	  off
	  EnforceIntegerDowncast  on
	  ExpressionFolding	  on
	  BooleansAsBitfields	  off
	  EnableMemcpy		  on
	  MemcpyThreshold	  64
	  PassReuseOutputArgsAs	  "Structure reference"
	  ExpressionDepthLimit	  2147483647
	  FoldNonRolledExpr	  on
	  LocalBlockOutputs	  on
	  RollThreshold		  5
	  SystemCodeInlineAuto	  off
	  StateBitsets		  off
	  DataBitsets		  off
	  UseTempVars		  off
	  ZeroExternalMemoryAtStartup on
	  ZeroInternalMemoryAtStartup on
	  InitFltsAndDblsToZero	  off
	  NoFixptDivByZeroProtection off
	  EfficientFloat2IntCast  off
	  EfficientMapNaN2IntZero on
	  OptimizeModelRefInitCode off
	  LifeSpan		  "inf"
	  BufferReusableBoundary  on
	  SimCompilerOptimization "Off"
	  AccelVerboseBuild	  off
	}
	Simulink.DebuggingCC {
	  $ObjectID		  5
	  Version		  "1.6.0"
	  RTPrefix		  "error"
	  ConsistencyChecking	  "none"
	  ArrayBoundsChecking	  "none"
	  SignalInfNanChecking	  "none"
	  SignalRangeChecking	  "none"
	  ReadBeforeWriteMsg	  "UseLocalSettings"
	  WriteAfterWriteMsg	  "UseLocalSettings"
	  WriteAfterReadMsg	  "UseLocalSettings"
	  AlgebraicLoopMsg	  "warning"
	  ArtificialAlgebraicLoopMsg "warning"
	  SaveWithDisabledLinksMsg "warning"
	  SaveWithParameterizedLinksMsg	"none"
	  CheckSSInitialOutputMsg on
	  UnderspecifiedInitializationDetection	"Classic"
	  MergeDetectMultiDrivingBlocksExec "none"
	  CheckExecutionContextPreStartOutputMsg off
	  CheckExecutionContextRuntimeOutputMsg	off
	  SignalResolutionControl "TryResolveAllWithWarning"
	  BlockPriorityViolationMsg "warning"
	  MinStepSizeMsg	  "warning"
	  TimeAdjustmentMsg	  "none"
	  MaxConsecutiveZCsMsg	  "error"
	  SolverPrmCheckMsg	  "none"
	  InheritedTsInSrcMsg	  "warning"
	  DiscreteInheritContinuousMsg "warning"
	  MultiTaskDSMMsg	  "error"
	  MultiTaskCondExecSysMsg "error"
	  MultiTaskRateTransMsg	  "error"
	  SingleTaskRateTransMsg  "none"
	  TasksWithSamePriorityMsg "warning"
	  SigSpecEnsureSampleTimeMsg "warning"
	  CheckMatrixSingularityMsg "none"
	  IntegerOverflowMsg	  "warning"
	  Int32ToFloatConvMsg	  "warning"
	  ParameterDowncastMsg	  "error"
	  ParameterOverflowMsg	  "error"
	  ParameterUnderflowMsg	  "none"
	  ParameterPrecisionLossMsg "warning"
	  ParameterTunabilityLossMsg "warning"
	  FixptConstUnderflowMsg  "none"
	  FixptConstOverflowMsg	  "none"
	  FixptConstPrecisionLossMsg "none"
	  UnderSpecifiedDataTypeMsg "none"
	  UnnecessaryDatatypeConvMsg "none"
	  VectorMatrixConversionMsg "none"
	  InvalidFcnCallConnMsg	  "error"
	  FcnCallInpInsideContextMsg "Use local settings"
	  SignalLabelMismatchMsg  "none"
	  UnconnectedInputMsg	  "warning"
	  UnconnectedOutputMsg	  "warning"
	  UnconnectedLineMsg	  "warning"
	  SFcnCompatibilityMsg	  "none"
	  UniqueDataStoreMsg	  "none"
	  BusObjectLabelMismatch  "warning"
	  RootOutportRequireBusObject "warning"
	  AssertControl		  "UseLocalSettings"
	  EnableOverflowDetection off
	  ModelReferenceIOMsg	  "none"
	  ModelReferenceVersionMismatchMessage "none"
	  ModelReferenceIOMismatchMessage "none"
	  ModelReferenceCSMismatchMessage "none"
	  UnknownTsInhSupMsg	  "warning"
	  ModelReferenceDataLoggingMessage "warning"
	  ModelReferenceSymbolNameMessage "warning"
	  ModelReferenceExtraNoncontSigs "error"
	  StateNameClashWarn	  "warning"
	  SimStateInterfaceChecksumMismatchMsg "warning"
	  StrictBusMsg		  "Warning"
	  LoggingUnavailableSignals "error"
	  BlockIODiagnostic	  "none"
	}
	Simulink.HardwareCC {
	  $ObjectID		  6
	  Version		  "1.6.0"
	  ProdBitPerChar	  8
	  ProdBitPerShort	  16
	  ProdBitPerInt		  32
	  ProdBitPerLong	  32
	  ProdIntDivRoundTo	  "Undefined"
	  ProdEndianess		  "Unspecified"
	  ProdWordSize		  32
	  ProdShiftRightIntArith  on
	  ProdHWDeviceType	  "32-bit Generic"
	  TargetBitPerChar	  8
	  TargetBitPerShort	  16
	  TargetBitPerInt	  32
	  TargetBitPerLong	  32
	  TargetShiftRightIntArith on
	  TargetIntDivRoundTo	  "Undefined"
	  TargetEndianess	  "Unspecified"
	  TargetWordSize	  32
	  TargetTypeEmulationWarnSuppressLevel 0
	  TargetPreprocMaxBitsSint 32
	  TargetPreprocMaxBitsUint 32
	  TargetHWDeviceType	  "Specified"
	  TargetUnknown		  on
	  ProdEqTarget		  on
	}
	Simulink.ModelReferenceCC {
	  $ObjectID		  7
	  Version		  "1.6.0"
	  UpdateModelReferenceTargets "IfOutOfDateOrStructuralChange"
	  CheckModelReferenceTargetMessage "error"
	  ModelReferenceNumInstancesAllowed "Multi"
	  ModelReferencePassRootInputsByReference on
	  ModelReferenceMinAlgLoopOccurrences off
	}
	Simulink.SFSimCC {
	  $ObjectID		  8
	  Version		  "1.6.0"
	  SFSimEnableDebug	  on
	  SFSimOverflowDetection  on
	  SFSimEcho		  on
	  SimBlas		  on
	  SimCtrlC		  on
	  SimExtrinsic		  on
	  SimIntegrity		  on
	  SimUseLocalCustomCode	  off
	  SimBuildMode		  "sf_incremental_build"
	}
	Simulink.RTWCC {
	  $BackupClass		  "Simulink.RTWCC"
	  $ObjectID		  9
	  Version		  "1.6.0"
	  Array {
	    Type		    "Cell"
	    Dimension		    8
	    Cell		    "IncludeHyperlinkInReport"
	    Cell		    "GenerateTraceInfo"
	    Cell		    "GenerateTraceReport"
	    Cell		    "GenerateTraceReportSl"
	    Cell		    "GenerateTraceReportSf"
	    Cell		    "GenerateTraceReportEml"
	    Cell		    "GenerateSLWebview"
	    Cell		    "GenerateCodeMetricsReport"
	    PropName		    "DisabledProps"
	  }
	  SystemTargetFile	  "grt.tlc"
	  GenCodeOnly		  off
	  MakeCommand		  "make_rtw"
	  GenerateMakefile	  on
	  TemplateMakefile	  "grt_default_tmf"
	  PostCodeGenCommand	  "etherlab_postprocess(modelName,buildInfo)"
	  GenerateReport	  off
	  SaveLog		  off
	  RTWVerbose		  on
	  RetainRTWFile		  off
	  ProfileTLC		  off
	  TLCDebug		  off
	  TLCCoverage		  off
	  TLCAssert		  off
	  ProcessScriptMode	  "Default"
	  ConfigurationMode	  "Optimized"
	  ConfigAtBuild		  off
	  RTWUseLocalCustomCode	  off
	  RTWUseSimCustomCode	  off
	  IncludeHyperlinkInReport off
	  LaunchReport		  off
	  TargetLang		  "C"
	  IncludeBusHierarchyInRTWFileBlockHierarchyMap	off
	  IncludeERTFirstTime	  off
	  GenerateTraceInfo	  off
	  GenerateTraceReport	  off
	  GenerateTraceReportSl	  off
	  GenerateTraceReportSf	  off
	  GenerateTraceReportEml  off
	  GenerateCodeInfo	  off
	  RTWCompilerOptimization "Off"
	  CheckMdlBeforeBuild	  "Off"
	  Array {
	    Type		    "Handle"
	    Dimension		    2
	    Simulink.CodeAppCC {
	      $ObjectID		      10
	      Version		      "1.6.0"
	      Array {
		Type			"Cell"
		Dimension		21
		Cell			"IgnoreCustomStorageClasses"
		Cell			"IgnoreTestpoints"
		Cell			"InsertBlockDesc"
		Cell			"InsertPolySpaceComments"
		Cell			"SFDataObjDesc"
		Cell			"MATLABFcnDesc"
		Cell			"SimulinkDataObjDesc"
		Cell			"DefineNamingRule"
		Cell			"SignalNamingRule"
		Cell			"ParamNamingRule"
		Cell			"InlinedPrmAccess"
		Cell			"CustomSymbolStr"
		Cell			"CustomSymbolStrGlobalVar"
		Cell			"CustomSymbolStrType"
		Cell			"CustomSymbolStrField"
		Cell			"CustomSymbolStrFcn"
		Cell			"CustomSymbolStrFcnArg"
		Cell			"CustomSymbolStrBlkIO"
		Cell			"CustomSymbolStrTmpVar"
		Cell			"CustomSymbolStrMacro"
		Cell			"ReqsInCode"
		PropName		"DisabledProps"
	      }
	      ForceParamTrailComments off
	      GenerateComments	      on
	      IgnoreCustomStorageClasses on
	      IgnoreTestpoints	      off
	      IncHierarchyInIds	      off
	      MaxIdLength	      31
	      PreserveName	      off
	      PreserveNameWithParent  off
	      ShowEliminatedStatement off
	      IncAutoGenComments      off
	      SimulinkDataObjDesc     off
	      SFDataObjDesc	      off
	      IncDataTypeInIds	      off
	      MangleLength	      1
	      CustomSymbolStrGlobalVar "$R$N$M"
	      CustomSymbolStrType     "$N$R$M"
	      CustomSymbolStrField    "$N$M"
	      CustomSymbolStrFcn      "$R$N$M$F"
	      CustomSymbolStrFcnArg   "rt$I$N$M"
	      CustomSymbolStrBlkIO    "rtb_$N$M"
	      CustomSymbolStrTmpVar   "$N$M"
	      CustomSymbolStrMacro    "$R$N$M"
	      DefineNamingRule	      "None"
	      ParamNamingRule	      "None"
	      SignalNamingRule	      "None"
	      InsertBlockDesc	      off
	      SimulinkBlockComments   on
	      EnableCustomComments    off
	      InlinedPrmAccess	      "Literals"
	      ReqsInCode	      off
	      UseSimReservedNames     off
	    }
	    Simulink.GRTTargetCC {
	      $BackupClass	      "Simulink.TargetCC"
	      $ObjectID		      11
	      Version		      "1.6.0"
	      Array {
		Type			"Cell"
		Dimension		16
		Cell			"GeneratePreprocessorConditionals"
		Cell			"IncludeMdlTerminateFcn"
		Cell			"CombineOutputUpdateFcns"
		Cell			"SuppressErrorStatus"
		Cell			"ERTCustomFileBanners"
		Cell			"GenerateSampleERTMain"
		Cell			"GenerateTestInterfaces"
		Cell			"ModelStepFunctionPrototypeControlCompliant"
		Cell			"CPPClassGenCompliant"
		Cell			"MultiInstanceERTCode"
		Cell			"PurelyIntegerCode"
		Cell			"SupportComplex"
		Cell			"SupportAbsoluteTime"
		Cell			"SupportContinuousTime"
		Cell			"SupportNonInlinedSFcns"
		Cell			"PortableWordSizes"
		PropName		"DisabledProps"
	      }
	      TargetFcnLib	      "ansi_tfl_table_tmw.mat"
	      TargetLibSuffix	      ""
	      TargetPreCompLibLocation ""
	      TargetFunctionLibrary   "ANSI_C"
	      UtilityFuncGeneration   "Auto"
	      ERTMultiwordTypeDef     "System defined"
	      ERTMultiwordLength      256
	      MultiwordLength	      2048
	      GenerateFullHeader      on
	      GenerateSampleERTMain   off
	      GenerateTestInterfaces  off
	      IsPILTarget	      off
	      ModelReferenceCompliant on
	      ParMdlRefBuildCompliant on
	      CompOptLevelCompliant   on
	      IncludeMdlTerminateFcn  on
	      GeneratePreprocessorConditionals "Disable all"
	      CombineOutputUpdateFcns off
	      SuppressErrorStatus     off
	      ERTFirstTimeCompliant   off
	      IncludeFileDelimiter    "Auto"
	      ERTCustomFileBanners    off
	      SupportAbsoluteTime     on
	      LogVarNameModifier      "rt_"
	      MatFileLogging	      on
	      MultiInstanceERTCode    off
	      SupportNonFinite	      on
	      SupportComplex	      on
	      PurelyIntegerCode	      off
	      SupportContinuousTime   on
	      SupportNonInlinedSFcns  on
	      SupportVariableSizeSignals off
	      EnableShiftOperators    on
	      ParenthesesLevel	      "Nominal"
	      PortableWordSizes	      off
	      ModelStepFunctionPrototypeControlCompliant off
	      CPPClassGenCompliant    off
	      AutosarCompliant	      off
	      UseMalloc		      off
	      ExtMode		      off
	      ExtModeStaticAlloc      off
	      ExtModeTesting	      off
	      ExtModeStaticAllocSize  1000000
	      ExtModeTransport	      0
	      ExtModeMexFile	      "ext_comm"
	      ExtModeIntrfLevel	      "Level1"
	      RTWCAPISignals	      off
	      RTWCAPIParams	      off
	      RTWCAPIStates	      off
	      GenerateASAP2	      off
	    }
	    PropName		    "Components"
	  }
	}
	PropName		"Components"
      }
      Name		      "Configuration"
      CurrentDlgPage	      "Solver"
      ConfigPrmDlgPosition    " [ 360, 135, 1240, 765 ] "
    }
    PropName		    "ConfigurationSets"
  }
  BlockDefaults {
    ForegroundColor	    "black"
    BackgroundColor	    "white"
    DropShadow		    off
    NamePlacement	    "normal"
    FontName		    "Bitstream Charter"
    FontSize		    10
    FontWeight		    "normal"
    FontAngle		    "normal"
    ShowName		    on
    BlockRotation	    0
    BlockMirror		    off
  }
  AnnotationDefaults {
    HorizontalAlignment	    "center"
    VerticalAlignment	    "middle"
    ForegroundColor	    "black"
    BackgroundColor	    "white"
    DropShadow		    off
    FontName		    "Bitstream Charter"
    FontSize		    10
    FontWeight		    "normal"
    FontAngle		    "normal"
    UseDisplayTextAsClickCallback off
  }
  LineDefaults {
    FontName		    "Bitstream Charter"
    FontSize		    9
    FontWeight		    "normal"
    FontAngle		    "normal"
  }
  BlockParameterDefaults {
    Block {
      BlockType		      "S-Function"
      FunctionName	      "system"
      SFunctionModules	      "''"
      PortCounts	      "[]"
      SFunctionDeploymentMode off
    }
    Block {
      BlockType		      SubSystem
      ShowPortLabels	      "FromPortIcon"
      Permissions	      "ReadWrite"
      PermitHierarchicalResolution "All"
      TreatAsAtomicUnit	      off
      CheckFcnCallInpInsideContextMsg off
      SystemSampleTime	      "-1"
      RTWFcnNameOpts	      "Auto"
      RTWFileNameOpts	      "Auto"
      RTWMemSecFuncInitTerm   "Inherit from model"
      RTWMemSecFuncExecute    "Inherit from model"
      RTWMemSecDataConstants  "Inherit from model"
      RTWMemSecDataInternal   "Inherit from model"
      RTWMemSecDataParameters "Inherit from model"
      SimViewingDevice	      off
      DataTypeOverride	      "UseLocalSettings"
      MinMaxOverflowLogging   "UseLocalSettings"
    }
  }
  System {
    Name		    "etherlab_lib"
    Location		    [828, 400, 1262, 608]
    Open		    on
    ModelBrowserVisibility  off
    ModelBrowserWidth	    200
    ScreenColor		    "white"
    PaperOrientation	    "landscape"
    PaperPositionMode	    "auto"
    PaperType		    "usletter"
    PaperUnits		    "inches"
    TiledPaperMargins	    [0.500000, 0.500000, 0.500000, 0.500000]
    TiledPageScale	    1
    ShowPageBoundaries	    off
    ZoomFactor		    "100"
    ReportName		    "simulink-default.rpt"
    SIDHighWatermark	    277
    Block {
      BlockType		      SubSystem
      Name		      "EtherCAT"
      SID		      1
      Ports		      []
      Position		      [67, 54, 164, 73]
      MinAlgLoopOccurrences   off
      PropExecContextOutsideSubsystem off
      RTWSystemCode	      "Auto"
      FunctionWithSeparateData off
      Opaque		      off
      RequestExecContextInheritance off
      MaskHideContents	      off
      MaskDisplay	      "image(imread('ethercat_mini.png'))"
      MaskIconFrame	      off
      MaskIconOpaque	      on
      MaskIconRotate	      "none"
      MaskPortRotate	      "default"
      MaskIconUnits	      "pixels"
      System {
	Name			"EtherCAT"
	Location		[151, 173, 564, 583]
	Open			off
	ModelBrowserVisibility	off
	ModelBrowserWidth	200
	ScreenColor		"white"
	PaperOrientation	"landscape"
	PaperPositionMode	"auto"
	PaperType		"A4"
	PaperUnits		"centimeters"
	TiledPaperMargins	[0.500000, 0.500000, 0.500000, 0.500000]
	TiledPageScale		1
	ShowPageBoundaries	off
	ZoomFactor		"100"
	Block {
	  BlockType		  SubSystem
	  Name			  "Baumer"
	  SID			  2
	  Ports			  []
	  Position		  [70, 267, 194, 293]
	  MinAlgLoopOccurrences	  off
	  PropExecContextOutsideSubsystem off
	  RTWSystemCode		  "Auto"
	  FunctionWithSeparateData off
	  Opaque		  off
	  RequestExecContextInheritance	off
	  MaskHideContents	  off
	  MaskDisplay		  "image(imread('Baumer.png'))"
	  MaskIconFrame		  off
	  MaskIconOpaque	  on
	  MaskIconRotate	  "none"
	  MaskPortRotate	  "default"
	  MaskIconUnits		  "autoscale"
	  System {
	    Name		    "Baumer"
	    Location		    [1178, 434, 1558, 568]
	    Open		    off
	    ModelBrowserVisibility  off
	    ModelBrowserWidth	    200
	    ScreenColor		    "white"
	    PaperOrientation	    "landscape"
	    PaperPositionMode	    "auto"
	    PaperType		    "A4"
	    PaperUnits		    "centimeters"
	    TiledPaperMargins	    [0.500000, 0.500000, 0.500000, 0.500000]
	    TiledPageScale	    1
	    ShowPageBoundaries	    off
	    ZoomFactor		    "100"
	    Block {
	      BlockType		      "S-Function"
	      Name		      "INC_IN0"
	      SID		      3
	      Ports		      [0, 1]
	      Position		      [120, 42, 225, 88]
	      BackgroundColor	      "yellow"
	      LoadFcn		      "baumer_ecatencoder().checkModelName"
	      FunctionName	      "ec_slave3"
	      Parameters	      "Address,rv.SlaveConfig,rv.PortConfig,debug,tsample"
	      SFunctionModules	      "'ecrt_support'"
	      EnableBusSupport	      off
	      MaskType		      "Baumer && Thalheim ATD Encoder"
	      MaskDescription	      "Baumer & Thalheim ATD Encoder"
	      MaskHelp		      "web(etherlab_help_path('baumer-ecatencoder.html'), '-helpbrowser');"
	      MaskPromptString	      "Master|Slave Index|Device Model |Revision|Counting direction|Sample Time (-1 for inheri"
	      "ted)|Debug|Mode|Assign Activate|Cycle Time Sync 0|Factor|Shift Time Sync0|Factor|Shift Time0 Input|Cycle Time S"
	      "ync1|Factor|Shift Time Sync1|Factor"
	      MaskStyleString	      "edit,edit,popup(BT ATD4|BT ATD2|BT ATD2_PoE),edit,popup(CW|CCW),edit,edit,popup(Free Run"
	      "/SM-Synchron|DC-Synchron|Custom),edit,min,max,min,max,checkbox,min,max,min,max"
	      MaskTunableValueString  "off,off,off,off,off,off,off,off,off,off,off,off,off,off,off,off,off,off"
	      MaskCallbackString      "||baumer_ecatencoder.modelChanged\n|||||EtherCATSlave.updateCustomDCEnable()||||||||||"
	      MaskEnableString	      "on,on,on,on,on,on,on,on,off,off,off,off,off,off,off,off,off,off"
	      MaskVisibilityString    "on,on,on,off,on,on,off,off,off,off,off,off,off,off,off,off,off,off"
	      MaskToolTipString	      "on,on,on,on,on,on,on,on,on,on,on,on,on,on,on,on,on,on"
	      MaskVariables	      "master=@1;index=@2;model=&3;revision=&4;direction=@5;tsample=@6;debug=@7;dc_mode=@8;dc_ass"
	      "ign_activate=@9;dc_cycle0=@10;dc_cycle0_factor=@11;dc_shift0=@12;dc_shift0_factor=@13;dc_shift0_input=@14;dc_cy"
	      "cle1=@15;dc_cycle1_factor=@16;dc_shift1=@17;dc_shift1_factor=@18;"
	      MaskInitialization      "Address = EtherCATSlave.formatAddress(master,index,tsample);\n\nrv = baumer_ecatencode"
	      "r(model).configure(direction-1,...\n    [dc_mode, dc_assign_activate, ...\n     dc_cycle0, dc_cycle0_factor, .."
	      ".\n     dc_shift0, dc_shift0_factor, dc_shift0_input, ...\n     dc_cycle1, dc_cycle1_factor, ...\n     dc_shift"
	      "1, dc_shift1_factor]);\n"
	      MaskDisplay	      "fprintf('%s\\nM:%i Idx:%s',model,master,mat2str(index))\n"
	      MaskIconFrame	      on
	      MaskIconOpaque	      on
	      MaskIconRotate	      "none"
	      MaskPortRotate	      "default"
	      MaskIconUnits	      "autoscale"
	      MaskValueString	      "0|1|BT ATD4|[1 2]|CW|0||Free Run/SM-Synchron||[]|[]|[]|[]|off|[]|[]|[]|[]"
	      MaskTabNameString	      "Main,Main,Main,Main,Main,Main,Main,Distributed Clocks,Distributed Clocks,Distributed C"
	      "locks,Distributed Clocks,Distributed Clocks,Distributed Clocks,Distributed Clocks,Distributed Clocks,Distribute"
	      "d Clocks,Distributed Clocks,Distributed Clocks"
	    }
	  }
	}
	Block {
	  BlockType		  SubSystem
	  Name			  "Beckhoff"
	  SID			  4
	  Ports			  []
	  Position		  [60, 114, 210, 153]
	  MinAlgLoopOccurrences	  off
	  PropExecContextOutsideSubsystem off
	  RTWSystemCode		  "Auto"
	  FunctionWithSeparateData off
	  Opaque		  off
	  RequestExecContextInheritance	off
	  MaskHideContents	  off
	  MaskDisplay		  "image(imread('Beckhoff.png'))"
	  MaskIconFrame		  on
	  MaskIconOpaque	  on
	  MaskIconRotate	  "none"
	  MaskPortRotate	  "default"
	  MaskIconUnits		  "autoscale"
	  System {
	    Name		    "Beckhoff"
	    Location		    [379, 248, 1141, 940]
	    Open		    off
	    ModelBrowserVisibility  off
	    ModelBrowserWidth	    200
	    ScreenColor		    "white"
	    PaperOrientation	    "landscape"
	    PaperPositionMode	    "auto"
	    PaperType		    "usletter"
	    PaperUnits		    "inches"
	    TiledPaperMargins	    [0.500000, 0.500000, 0.500000, 0.500000]
	    TiledPageScale	    1
	    ShowPageBoundaries	    off
	    ZoomFactor		    "100"
	    Block {
	      BlockType		      "S-Function"
	      Name		      "EK1914_0"
	      SID		      274
	      Ports		      [2, 2]
	      Position		      [630, 201, 700, 239]
	      BackgroundColor	      "yellow"
	      AttributesFormatString  "EK1914\\nM:0 Idx:1"
	      FunctionName	      "ec_slave3"
	      Parameters	      "Address,rv.SlaveConfig,rv.PortConfig,debug,tsample"
	      SFunctionModules	      "'ecrt_support'"
	      EnableBusSupport	      off
	      MaskType		      "EK1904"
	      MaskDescription	      "Beckhoff EtherCAT SAFE digital input/output coupler"
	      MaskHelp		      "web(etherlab_help_path('ek1914.html'), '-helpbrowser');"
	      MaskPromptString	      "Master|Slave Index|Device Model |Standard IO|Safe IO|Sample Time (-1 for inherited)|Rev"
	      "ision|Debug"
	      MaskStyleString	      "edit,edit,popup(EK1914),checkbox,checkbox,edit,edit,edit"
	      MaskTunableValueString  "off,off,off,off,off,off,off,off"
	      MaskCallbackString      "|||||||"
	      MaskEnableString	      "on,on,off,on,on,on,off,on"
	      MaskVisibilityString    "on,on,off,on,on,on,off,off"
	      MaskToolTipString	      "on,on,on,on,on,on,on,on"
	      MaskVariables	      "master=@1;index=@2;model=&3;stdio=@4;safeio=@5;tsample=@6;revision=&7;debug=@8;"
	      MaskInitialization      "Address = EtherCATSlave.formatAddress(master,index,tsample);\n\nrv = ek1914(stdio, saf"
	      "eio);\n\ntext = sprintf('%s\\\\nM:%i Idx:%s', model, master, mat2str(index));\nif numel(rv.PortConfig.input) > "
	      "1 || numel(rv.PortConfig.output) > 1\n    EtherCATSlave.setPortNames(...\n        {rv.PortConfig.input.portname"
	      "},...\n        {rv.PortConfig.output.portname});\n\n    set_param(gcbh,'AttributesFormatString',text);\nelse\n "
	      "   set_param(gcbh,'AttributesFormatString','');\n    set_param(gcbh,'MaskDisplay', strcat('disp(''',text,''')')"
	      ");\nend"
	      MaskDisplay	      "port_label('input', 1, 'FSoE')\nport_label('input', 2, 'StdOut')\nport_label('output', 1, 'F"
	      "SoE')\nport_label('output', 2, 'StdIn')\n"
	      MaskSelfModifiable      on
	      MaskIconFrame	      on
	      MaskIconOpaque	      on
	      MaskIconRotate	      "none"
	      MaskPortRotate	      "default"
	      MaskIconUnits	      "autoscale"
	      MaskValueString	      "0|1|EK1914|on|off|-1||"
	    }
	    Block {
	      BlockType		      "S-Function"
	      Name		      "EL1262_0"
	      SID		      272
	      Ports		      [0, 1]
	      Position		      [35, 366, 105, 404]
	      BackgroundColor	      "[0.909804, 0.819608, 0.321569]"
	      FunctionName	      "ec_slave3"
	      Parameters	      "Address,rv.SlaveConfig,rv.PortConfig,debug,tsample"
	      SFunctionModules	      "'ecrt_support'"
	      EnableBusSupport	      off
	      MaskType		      "EL1262"
	      MaskDescription	      "Beckhoff oversampling digital input"
	      MaskHelp		      "web(etherlab_help_path('el1262.html'), '-helpbrowser');"
	      MaskPromptString	      "Master|Slave Index|Device Model |1 Ch. only|Sample Time|Debug|Revision|Mode/Oversamplin"
	      "g|Assign Activate|Cycle Time Sync 0 [ns]|Factor|Shift Time Sync0 [ns]|Factor|Shift Time0 Input|Cycle Time Sync1"
	      " [ns]|Factor|Shift Time Sync1 [ns]|Factor"
	      MaskStyleString	      "edit,edit,popup(EL1262|EL1262-0050),checkbox,edit,edit,edit,popup(1|2|3|4|5|8|10|16|20|2"
	      "5|32|40|50|100|200|400|1000|Custom),edit,min,max,min,max,checkbox,min,max,min,max"
	      MaskTunableValueString  "off,off,off,off,off,off,off,off,off,off,off,off,off,off,off,off,off,off"
	      MaskCallbackString      "||el1262().updateRevision()|||||EtherCATSlave.updateCustomDCEnable();||||||||||"
	      MaskEnableString	      "on,on,on,on,on,on,on,on,off,off,off,off,off,off,off,off,off,off"
	      MaskVisibilityString    "on,on,on,on,on,off,off,on,on,on,on,on,on,on,on,on,on,on"
	      MaskToolTipString	      "on,on,on,on,on,on,on,on,on,on,on,on,on,on,on,on,on,on"
	      MaskVariables	      "master=@1;index=@2;model=&3;one_ch=@4;tsample=@5;debug=@6;revision=&7;dc_mode=@8;dc_assign"
	      "_activate=@9;dc_cycle0=@10;dc_cycle0_factor=@11;dc_shift0=@12;dc_shift0_factor=@13;dc_shift0_input=@14;dc_cycle"
	      "1=@15;dc_cycle1_factor=@16;dc_shift1=@17;dc_shift1_factor=@18;"
	      MaskInitialization      "Address = EtherCATSlave.formatAddress(master,index,tsample);\n\nrv = el1262(model).con"
	      "figure(one_ch,...\n    [dc_mode, dc_assign_activate, ...\n    dc_cycle0, dc_cycle0_factor,...\n    dc_shift0, d"
	      "c_shift0_factor, dc_shift0_input,...\n    dc_cycle1, dc_cycle1_factor,...\n    dc_shift1, dc_shift1_factor]);\n"
	      MaskDisplay	      "fprintf('%s\\nM:%i Idx:%s', model, master, mat2str(index))\n\n"
	      MaskIconFrame	      on
	      MaskIconOpaque	      on
	      MaskIconRotate	      "none"
	      MaskPortRotate	      "default"
	      MaskIconUnits	      "normalized"
	      MaskValueString	      "0|1|EL1262|on|0|0||10|hex2dec('730')|0|-10|-10000|1|off|0|-1|0|0"
	      MaskTabNameString	      "Main,Main,Main,Main,Main,Main,Main,Oversampling/DC,Oversampling/DC,Oversampling/DC,Ove"
	      "rsampling/DC,Oversampling/DC,Oversampling/DC,Oversampling/DC,Oversampling/DC,Oversampling/DC,Oversampling/DC,Ov"
	      "ersampling/DC"
	    }
	    Block {
	      BlockType		      "S-Function"
	      Name		      "EL1904_0"
	      SID		      275
	      Ports		      [1, 1]
	      Position		      [35, 501, 105, 539]
	      BackgroundColor	      "yellow"
	      FunctionName	      "ec_slave3"
	      Parameters	      "Address,rv.SlaveConfig,rv.PortConfig,debug,tsample"
	      SFunctionModules	      "'ecrt_support'"
	      EnableBusSupport	      off
	      MaskType		      "EL1904"
	      MaskDescription	      "Beckhoff EtherCAT SAFE digital input"
	      MaskHelp		      "web(etherlab_help_path('el1904.html'), '-helpbrowser');"
	      MaskPromptString	      "Master|Slave Index|Device Model |Safe inputs|Sample Time (-1 for inherited)|Revision|De"
	      "bug"
	      MaskStyleString	      "edit,edit,popup(EL1904),checkbox,edit,edit,edit"
	      MaskTunableValueString  "off,off,off,off,off,off,off"
	      MaskCallbackString      "||||||"
	      MaskEnableString	      "on,on,off,on,on,off,on"
	      MaskVisibilityString    "on,on,off,on,on,off,off"
	      MaskToolTipString	      "on,on,on,on,on,on,on"
	      MaskVariables	      "master=@1;index=@2;model=&3;safein=@4;tsample=@5;revision=&6;debug=@7;"
	      MaskInitialization      "Address = EtherCATSlave.formatAddress(master,index,tsample);\n\nrv = el1904(safein);"
	      MaskDisplay	      "fprintf('%s\\nM:%i Idx:%s', model, master, mat2str(index))\n\n"
	      MaskIconFrame	      on
	      MaskIconOpaque	      on
	      MaskIconRotate	      "none"
	      MaskPortRotate	      "default"
	      MaskIconUnits	      "autoscale"
	      MaskValueString	      "0|1|EL1904|off|-1||"
	    }
	    Block {
	      BlockType		      "S-Function"
	      Name		      "EL1xxx_0"
	      SID		      37
	      Ports		      [0, 1]
	      Position		      [35, 46, 105, 84]
	      BackgroundColor	      "yellow"
	      LoadFcn		      "el1xxx().checkModelName"
	      FunctionName	      "ec_slave3"
	      Parameters	      "Address,rv.SlaveConfig,rv.PortConfig,debug,tsample"
	      SFunctionModules	      "'ecrt_support'"
	      EnableBusSupport	      off
	      MaskType		      "EL1xxx"
	      MaskDescription	      "Beckhoff EtherCAT Digital Input"
	      MaskHelp		      "web(etherlab_help_path('el1xxx.html'), '-helpbrowser');\n"
	      MaskPromptString	      "Master|Slave Index|Device Model |Revision|Vector Outputs|Sample Time|Debug Level"
	      MaskStyleString	      "edit,edit,popup(EL1002|EL1004|EL1004-0010|EL1008|EL1012|EL1014|EL1014-0010|EL1018|EL1024"
	      "|EL1034|EL1084|EL1088|EL1094|EL1098|EL1104|EL1114|EL1124|EL1134|EL1144|EL1202|EL1702|EL1702-0020|EL1712|EL1712-"
	      "0020|EL1722|EL1804|EL1808|EL1809|EL1814|EL1819|EL1862|EL1862-0010|EL1872|EL1889),edit,checkbox,edit,edit"
	      MaskTunableValueString  "off,off,off,off,off,off,off"
	      MaskCallbackString      "||el1xxx().updateRevision()||||"
	      MaskEnableString	      "on,on,on,on,on,on,on"
	      MaskVisibilityString    "on,on,on,off,on,on,off"
	      MaskToolTipString	      "on,on,on,on,on,on,on"
	      MaskVariables	      "master=@1;index=@2;model=&3;revision=&4;vector=@5;tsample=@6;debug=@7;"
	      MaskInitialization      "Address = EtherCATSlave.formatAddress(master,index,tsample);\n\nrv = el1xxx(model).con"
	      "figure(vector);\n"
	      MaskDisplay	      "fprintf('%s\\nM:%i Idx:%s', model, master, mat2str(index))\n"
	      MaskIconFrame	      on
	      MaskIconOpaque	      on
	      MaskIconRotate	      "none"
	      MaskPortRotate	      "default"
	      MaskIconUnits	      "autoscale"
	      MaskValueString	      "0|1|EL1004||on|0|0"
	    }
	    Block {
	      BlockType		      "S-Function"
	      Name		      "EL2262_0"
	      SID		      273
	      Ports		      [1]
	      Position		      [35, 436, 105, 474]
	      BackgroundColor	      "[0.909804, 0.819608, 0.321569]"
	      FunctionName	      "ec_slave3"
	      Parameters	      "Address,rv.SlaveConfig,rv.PortConfig,debug,tsample"
	      SFunctionModules	      "'ecrt_support'"
	      EnableBusSupport	      off
	      MaskType		      "EL2262"
	      MaskDescription	      "Beckhoff oversampling digital output"
	      MaskHelp		      "web(etherlab_help_path('el2262.html'), '-helpbrowser');"
	      MaskPromptString	      "Master|Slave Index|Device Model |1 Ch. only|Sample Time|Debug|Revision|Mode/Oversamplin"
	      "g|Assign Activate|Cycle Time Sync 0 [ns]|Factor|Shift Time Sync0 [ns]|Factor|Shift Time0 Input|Cycle Time Sync1"
	      " [ns]|Factor|Shift Time Sync1 [ns]|Factor"
	      MaskStyleString	      "edit,edit,popup(EL2262),checkbox,edit,edit,edit,popup(1|2|3|4|5|8|10|16|20|25|32|40|50|1"
	      "00|200|400|1000|Custom),edit,min,max,min,max,checkbox,min,max,min,max"
	      MaskTunableValueString  "off,off,off,off,off,off,off,off,off,off,off,off,off,off,off,off,off,off"
	      MaskCallbackString      "||el2262().updateRevision()|||||EtherCATSlave.updateCustomDCEnable();||||||||||"
	      MaskEnableString	      "on,on,on,on,on,on,on,on,off,off,off,off,off,off,off,off,off,off"
	      MaskVisibilityString    "on,on,on,on,on,off,off,on,on,on,on,on,on,on,on,on,on,on"
	      MaskToolTipString	      "on,on,on,on,on,on,on,on,on,on,on,on,on,on,on,on,on,on"
	      MaskVariables	      "master=@1;index=@2;model=&3;one_ch=@4;tsample=@5;debug=@6;revision=&7;dc_mode=@8;dc_assign"
	      "_activate=@9;dc_cycle0=@10;dc_cycle0_factor=@11;dc_shift0=@12;dc_shift0_factor=@13;dc_shift0_input=@14;dc_cycle"
	      "1=@15;dc_cycle1_factor=@16;dc_shift1=@17;dc_shift1_factor=@18;"
	      MaskInitialization      "Address = EtherCATSlave.formatAddress(master,index,tsample);\n\nrv = el2262(model).con"
	      "figure(one_ch,...\n    [dc_mode, dc_assign_activate, ...\n    dc_cycle0, dc_cycle0_factor,...\n    dc_shift0, d"
	      "c_shift0_factor, dc_shift0_input,...\n    dc_cycle1, dc_cycle1_factor,...\n    dc_shift1, dc_shift1_factor]);\n"
	      MaskDisplay	      "fprintf('%s\\nM:%i Idx:%s', model, master, mat2str(index))\n\n"
	      MaskIconFrame	      on
	      MaskIconOpaque	      on
	      MaskIconRotate	      "none"
	      MaskPortRotate	      "default"
	      MaskIconUnits	      "normalized"
	      MaskValueString	      "0|1|EL2262|on|0|0||10|hex2dec('730')|0|-10|-10000|1|off|0|-1|0|0"
	      MaskTabNameString	      "Main,Main,Main,Main,Main,Main,Main,Oversampling/DC,Oversampling/DC,Oversampling/DC,Ove"
	      "rsampling/DC,Oversampling/DC,Oversampling/DC,Oversampling/DC,Oversampling/DC,Oversampling/DC,Oversampling/DC,Ov"
	      "ersampling/DC"
	    }
	    Block {
	      BlockType		      "S-Function"
	      Name		      "EL2904_0"
	      SID		      276
	      Ports		      [1, 1]
	      Position		      [35, 566, 105, 604]
	      BackgroundColor	      "yellow"
	      FunctionName	      "ec_slave3"
	      Parameters	      "Address,rv.SlaveConfig,rv.PortConfig,debug,tsample"
	      SFunctionModules	      "'ecrt_support'"
	      EnableBusSupport	      off
	      MaskType		      "EL2904"
	      MaskDescription	      "Beckhoff EtherCAT SAFE digital output"
	      MaskHelp		      "web(etherlab_help_path('el2904.html'), '-helpbrowser');"
	      MaskPromptString	      "Master|Slave Index|Device Model |Safe outputs|Sample Time (-1 for inherited)|Revision|D"
	      "ebug"
	      MaskStyleString	      "edit,edit,popup(EL2904),checkbox,edit,edit,edit"
	      MaskTunableValueString  "off,off,off,off,off,off,off"
	      MaskCallbackString      "||||||"
	      MaskEnableString	      "on,on,off,on,on,off,on"
	      MaskVisibilityString    "on,on,off,on,on,off,off"
	      MaskToolTipString	      "on,on,on,on,on,on,on"
	      MaskVariables	      "master=@1;index=@2;model=&3;safeout=@4;tsample=@5;revision=&6;debug=@7;"
	      MaskInitialization      "Address = EtherCATSlave.formatAddress(master,index,tsample);\n\nrv = el2904(safeout);\n"
	      MaskDisplay	      "fprintf('%s\\nM:%i Idx:%s', model, master, mat2str(index))"
	      MaskIconFrame	      on
	      MaskIconOpaque	      on
	      MaskIconRotate	      "none"
	      MaskPortRotate	      "default"
	      MaskIconUnits	      "autoscale"
	      MaskValueString	      "0|1|EL2904|off|-1||"
	    }
	    Block {
	      BlockType		      "S-Function"
	      Name		      "EL2xxx_0"
	      SID		      12
	      Ports		      [1]
	      Position		      [35, 126, 105, 164]
	      BackgroundColor	      "yellow"
	      LoadFcn		      "el2xxx().checkModelName"
	      FunctionName	      "ec_slave3"
	      Parameters	      "Address,rv.SlaveConfig,rv.PortConfig,debug,tsample"
	      SFunctionModules	      "'ecrt_support'"
	      EnableBusSupport	      off
	      MaskType		      "EL2xxx"
	      MaskDescription	      "Beckhoff EtherCAT Digital Output"
	      MaskHelp		      "web(etherlab_help_path('el2xxx.html'), '-helpbrowser')\n"
	      MaskPromptString	      "Master|Slave Index|Device Model |Revision|Vector Inputs|Diag Port|Sample Time (-1 for i"
	      "nherited)|Debug"
	      MaskStyleString	      "edit,edit,popup(EL2002|EL2004|EL2008|EL2022|EL2024|EL2024-0010|EL2032|EL2034|EL2042|EL20"
	      "84|EL2088|EL2124|EL2202|EL2202-0100|EL2602|EL2612|EL2622|EL2624|EL2652|EL2712|EL2722|EL2722-0010|EL2732|EL2784|"
	      "EL2788|EL2794|EL2798|EL2808|EL2809|EL2828|EL2872|EL2872-0010|EL2889|EL2004-0000-0000|EL2032-0000-0000|EM2042),e"
	      "dit,checkbox,checkbox,edit,edit"
	      MaskTunableValueString  "off,off,off,off,off,off,off,off"
	      MaskCallbackString      "||el2xxx().modelChanged()|||||"
	      MaskEnableString	      "on,on,on,on,on,off,on,on"
	      MaskVisibilityString    "on,on,on,off,on,on,on,off"
	      MaskToolTipString	      "on,on,on,on,on,on,on,on"
	      MaskVariables	      "master=@1;index=@2;model=&3;revision=&4;vector=@5;diag=@6;tsample=@7;debug=@8;"
	      MaskInitialization      "Address = EtherCATSlave.formatAddress(master,index,tsample);\n\nrv = el2xxx(model).con"
	      "figure(vector,diag);"
	      MaskDisplay	      "fprintf('%s\\nM:%i Idx:%s', model, master, mat2str(index))\n\n"
	      MaskIconFrame	      on
	      MaskIconOpaque	      on
	      MaskIconRotate	      "none"
	      MaskPortRotate	      "default"
	      MaskIconUnits	      "autoscale"
	      MaskValueString	      "0|1|EL2004||on|off|-1|0"
	    }
	    Block {
	      BlockType		      "S-Function"
	      Name		      "EL30xx_0"
	      SID		      266
	      Ports		      [0, 1]
	      Position		      [1010, 241, 1080, 279]
	      BackgroundColor	      "yellow"
	      UserDataPersistent      on
	      UserData		      "DataTag0"
	      LoadFcn		      "el30xx('check')\nif ~strcmp(bdroot(gcb),'etherlab_lib')\n  disp([gcb ' is obsolete. Please repl"
	      "ace'])\nend"
	      FunctionName	      "ec_slave3"
	      Parameters	      "Address,rv.SlaveConfig,rv.PortConfig,debug,tsample"
	      SFunctionModules	      "'ecrt_support'"
	      EnableBusSupport	      off
	      MaskType		      "EL30xx"
	      MaskDescription	      "Beckhoff 1,2,4,8-Channel 16-Bit Analog Input"
	      MaskPromptString	      "Master|Slave Index|Device Model |Vector Output|Raw Bits|Output Scale|Output Offset|LPF "
	      "Time Constant (sec)|Sample Time|Debug"
	      MaskStyleString	      "edit,edit,popup(EL3001|EL3002|EL3004|EL3008|EL3011|EL3012|EL3014|EL3021|EL3022|EL3024|EL"
	      "3041|EL3042|EL3044|EL3048|EL3051|EL3052|EL3054|EL3058|EL3061|EL3062|EL3062-0030|EL3064|EL3068),checkbox,checkbo"
	      "x,edit,edit,edit,edit,edit"
	      MaskTunableValueString  "off,off,off,off,off,off,off,off,off,off"
	      MaskCallbackString      "||el30xx('set');|el30xx('set');||||||"
	      MaskEnableString	      "on,on,on,on,on,on,on,on,on,on"
	      MaskVisibilityString    "on,on,on,on,on,on,on,on,on,off"
	      MaskToolTipString	      "on,on,on,on,on,on,on,on,on,on"
	      MaskVariables	      "master=@1;index=@2;model=&3;vector=@4;raw=@5;scale=&6;offset=&7;tau=&8;tsample=@9;debug=@1"
	      "0;"
	      MaskInitialization      "Address = EtherCATSlave.formatAddress(master,index,tsample);\n\nel30xx('set');\n\nrv ="
	      " get_param(gcbh, 'UserData');\n"
	      MaskDisplay	      "fprintf('%s\\n%s AIn\\nM:%i Idx:%s', ...\n    model, rv.SlaveConfig.function, master, mat2st"
	      "r(index))\n\n"
	      MaskIconFrame	      on
	      MaskIconOpaque	      on
	      MaskIconRotate	      "none"
	      MaskPortRotate	      "default"
	      MaskIconUnits	      "autoscale"
	      MaskValueString	      "0|1|EL3002|on|off||||0|0"
	    }
	    Block {
	      BlockType		      "S-Function"
	      Name		      "EL30xx_1"
	      SID		      76
	      Ports		      [0, 1]
	      Position		      [280, 46, 350, 84]
	      BackgroundColor	      "yellow"
	      LoadFcn		      "el30xx_1().checkModelName()\nEtherCATSlave.checkFilter()"
	      FunctionName	      "ec_slave3"
	      Parameters	      "Address,rv.SlaveConfig,rv.PortConfig,debug,tsample"
	      SFunctionModules	      "'ecrt_support'"
	      EnableBusSupport	      off
	      MaskType		      "EL30xx"
	      MaskDescription	      "Beckhoff 1,2,4,8-Channel 16-Bit Analog Input"
	      MaskPromptString	      "Master|Slave Index|Device Model |Revision|Vector Output|Status Output|Output Scale|Outp"
	      "ut Offset|LPF time constant (s)|Sample Time|Debug|deprecated|Filter|Synchronization Mode (1C33:01.0)|FastOp Mod"
	      "e (1C33:01.15)"
	      MaskStyleString	      "edit,edit,popup(EL3001|EL3002|EL3004|EL3008|EL3011|EL3012|EL3014|EL3021|EL3022|EL3024|EL"
	      "3041|EL3042|EL3042-0017|EL3044|EL3048|EL3051|EL3052|EL3054|EL3058|EL3061|EL3062|EL3062-0015|EL3062-0030|EL3064|"
	      "EL3068|EL3001-0000-0018|EL3002-0000-0018|EL3004-0000-0018|EL3008-0000-0018|EL3011-0000-0016|EL3012-0000-0016|EL"
	      "3014-0000-0016|EL3021-0000-0016|EL3022-0000-0016|EL3024-0000-0016|EL3041-0000-0017|EL3042-0000-0017|EL3044-0000"
	      "-0017|EL3048-0000-0017|EL3051-0000-0017|EL3052-0000-0017|EL3054-0000-0017|EL3058-0000-0017|EL3061-0000-0017|EL3"
	      "062-0000-0017|EL3062-0030-0017|EL3064-0000-0017|EL3068-0000-0017),edit,checkbox,checkbox,edit,edit,edit,edit,ed"
	      "it,edit,popup(Off|50Hz FIR|60Hz FIR|IIR 1|IIR 2|IIR 3|IIR 4|IIR 5|IIR 6|IIR 7|IIR 8),popup(FreeRun|FrameTrigger"
	      "ed SM2),checkbox"
	      MaskTunableValueString  "off,off,off,off,off,off,off,off,off,off,off,off,off,off,off"
	      MaskCallbackString      "||el30xx_1().updateRevision()||||||||||el30xx_1.updateFilter||"
	      MaskEnableString	      "on,on,on,on,on,on,on,on,on,on,on,on,on,on,on"
	      MaskVisibilityString    "on,on,on,off,on,on,on,on,on,on,off,off,on,on,on"
	      MaskToolTipString	      "on,on,on,on,on,on,on,on,on,on,on,on,on,on,on"
	      MaskVariables	      "master=@1;index=@2;model=&3;revision=&4;vector=@5;status=@6;gain=@7;offset=@8;tau=@9;tsamp"
	      "le=@10;debug=@11;omega=@12;filter=@13;opmode=@14;fastop=@15;"
	      MaskInitialization      "Address = EtherCATSlave.formatAddress(master,index,tsample);\n\nrv = el30xx_1(model).c"
	      "onfigure(status,vector,...\n    EtherCATSlave.configureScale(2^15,gain,offset,tau),...\n    [filter,opmode,fast"
	      "op]);\n\nif vector\n    set_param(gcb,'AttributesFormatString','');\n\n    set_param(gcb,'MaskDisplay',...\n   "
	      "     sprintf('disp(''%s %s\\\\nM:%i Idx:%s'')',...\n        model,rv.function,master,mat2str(index)))\nelse\n  "
	      "  EtherCATSlave.setPortNames({},...\n        {rv.PortConfig.output.portname})\n    \n    set_param(gcb,'Attribu"
	      "tesFormatString',...\n        sprintf('%s %s\\nM:%i Idx:%s',...\n        model,rv.function,master,mat2str(index"
	      ")))\nend\n"
	      MaskDisplay	      "disp('EL3002 +-10V\\nM:0 Idx:1')"
	      MaskSelfModifiable      on
	      MaskIconFrame	      on
	      MaskIconOpaque	      on
	      MaskIconRotate	      "none"
	      MaskPortRotate	      "default"
	      MaskIconUnits	      "autoscale"
	      MaskValueString	      "0|1|EL3002||on|off|[]|[]|[]|0|0||Off|FreeRun|off"
	      MaskTabNameString	      "Main,Main,Main,Main,Main,Main,Main,Main,Main,Main,Main,Main,Filter,Filter,Filter"
	    }
	    Block {
	      BlockType		      "S-Function"
	      Name		      "EL31xx_0"
	      SID		      5
	      Ports		      [0, 1]
	      Position		      [900, 46, 970, 84]
	      BackgroundColor	      "yellow"
	      LibraryVersion	      "1.840"
	      UserDataPersistent      on
	      UserData		      "DataTag1"
	      LoadFcn		      "el31xx('check')\nif ~strcmp(bdroot(gcb),'etherlab_lib')\n  disp([gcb ' is obsolete. Please repl"
	      "ace'])\nend"
	      FunctionName	      "ec_slave3"
	      Parameters	      "Address,rv.SlaveConfig,rv.PortConfig,debug,tsample"
	      SFunctionModules	      "'ecrt_support'"
	      EnableBusSupport	      off
	      MaskType		      "EL31xx"
	      MaskDescription	      "Beckhoff 2,4,8-Channel 16-Bit Analog Input with Distributed Clocks\n\nStatus output is n"
	      "ot supported"
	      MaskHelp		      "This block generically implements the EtherCAT 16-Bit Analog Input Terminal for various models"
	      ".\n<p/>\nThe following Terminals are supported:\n<center>\n<table width=\"80%\">\n<tr><td>EL3102,4,8</td><td>-1"
	      "0..10V Voltage Input</td></tr>\n<tr><td>EL3112,4   </td><td>0..20mA Current Input</td></tr>\n<tr><td>EL3122,4  "
	      " </td><td>4..20mA Current Input</td></tr>\n<tr><td>EL3142,4,8</td><td>0..20mA Current Input</td></tr>\n<tr><td>"
	      "EL3152,4,8</td><td>4..20mA Current Input</td></tr>\n<tr><td>EL3162,4,8</td><td>0..10V Voltage Input</td></tr>\n"
	      "</table>\n</center>\n<p/>\nChoose and set the following options:\n<h4>Master:</h4>\nSet the EtherCAT Master of "
	      "this terminal.\n\n<h4>Slave Index:</h4>\nSet the EtherCAT slave index. Following address formats are allowed:\n"
	      "<ol>\n<li> Absolute addressing: a scalar number <<b><tt>n</tt></b>> representing the (zero based) absolute posi"
	      "tion in the bus.\n<li> SSId addressing: the Secondary Slave (or 'Alias') Addressing has the form <<b><tt>[alias"
	      " position]</tt></b>> where <b><tt>alias</tt></b> is the Secondary Slave Id of the EtherCAT slave and <b><tt>pos"
	      "ition</tt></b> is the offset after the slave with the given <b><tt>alias</tt></b>. The SSId has to be preprogra"
	      "mmed into the slave with other service tools (see 'ethercat alias --help').\n</ol>\n\n<h4>Device Model:</h4>\nC"
	      "hoose the model at the Indexed position of the master.\n\n<h4>Output Type:</h4>\n<ul>\n<li>Choose <b>Vector Out"
	      "put</b> to have a single output as a vector\nwith a size corresponding to the channel count of the terminal. Th"
	      "is mode also allows a status output port to be displayed. <br/>\n<li>Choose <b>Separate Outputs</b> to have one"
	      " output for every channel.\n</ul>\n<h4>Output Full Scale</h4>\nWhen <b>Output Data Type</b> is set to <b>Double"
	      " with scale and offset</b>, the block's output value at full scale terminal input can be set here.\n\n<h4>Outpu"
	      "t Offset</h4>\nWhen <b>Output Data Type</b> is set to <b>Double with scale and offset</b>, the blocks output at"
	      " zero terminal input can be set here. Note that the Full Scale above is also increased by this amount. Note fur"
	      "thermore that this corresponds to the minimum input for terminals such as 4..20mA.\n\n<h4>Output Data Type</h4>"
	      "\nChoose the block's output data type for the output signal. Available are:\n<ul>\n<li><b><tt>Raw</tt></b> outp"
	      "utting the internal raw value as <tt>int16_T</tt> or <tt>uint16_T</tt> as appropriate\n<li><b><tt>Double</tt></"
	      "b> outputting 0..10, -10..10, 0..0.02 and 0.004..0.02 depending on the Model as appropriate\n<li><b><tt>Double "
	      "with scale and offset</tt></b>, allowing the output to be scaled with an offset.\n</ul>\n\n<p>\nChoosing <b>Sta"
	      "tus Output</b> provides a port of type <tt>uint8_T</tt> where the status is presented. This is only enabled whe"
	      "n <b>Vector Output</b> is selected. Terminal input over- and underrange can be detected using this output. See "
	      "the terminal's documentation.\n\n<h4>Output Filter</h4>\nWhen not in <b>Raw</b> mode, the <b>Output Filter</b> "
	      "checkbox becomes available, allowing the use of an internal low pass filter. Enter the <b>LPF Time Constant</b>"
	      " for the filter in the field below.\n<br>For continuous sample time systems (0 in Sample Time), the filter is a"
	      "lso continuous. Discrete samples systems (Sample Time > 0) uses an equivalent discrete low pass filter with a s"
	      "imilar time constant.\n\n<p>\nSet the <b>Sample Time</b> for the block. <tt>0</tt> is continuous sample time (r"
	      "uns at the model's base rate). Setting <tt>-1</tt> will try to set the time using back propagation.\n"
	      MaskPromptString	      "Master|Slave Index|Device Model |Distributed Clock|Vector Output|Raw output|Output Scal"
	      "e|Output Offset|LPF Time Constant (sec)|Sample Time|Debug"
	      MaskStyleString	      "edit,edit,popup(EL3101|EL3102|EL3104|EL3111|EL3112|EL3114|EL3121|EL3122|EL3124|EL3141|EL"
	      "3142|EL3142-010|EL3144|EL3151|EL3152|EL3154|EL3161|EL3162|EL3164),popup(Free Run|DC-Synchron|DC-Synchron (input"
	      " based)),checkbox,checkbox,edit,edit,edit,edit,edit"
	      MaskTunableValueString  "off,off,off,off,off,off,off,off,off,off,off"
	      MaskCallbackString      "||el31xx('set')|el31xx('set')|el31xx('set')||||||"
	      MaskEnableString	      "on,on,on,on,on,on,on,on,on,on,on"
	      MaskVisibilityString    "on,on,on,on,on,on,on,on,on,on,off"
	      MaskToolTipString	      "on,on,on,on,on,on,on,on,on,on,on"
	      MaskVariables	      "master=@1;index=@2;model=&3;dc=@4;vector=@5;raw=@6;scale=&7;offset=&8;tau=&9;tsample=@10;d"
	      "ebug=@11;"
	      MaskInitialization      "Address = EtherCATSlave.formatAddress(master,index,tsample);\n\nel31xx('set');  % Repo"
	      "rt errors\n\nrv = get_param(gcb,'UserData');"
	      MaskDisplay	      "fprintf('%s\\n%s AIn\\nM:%i Idx:%s', ...\n    model, rv.SlaveConfig.function, master, mat2st"
	      "r(index))\n\n"
	      MaskIconFrame	      on
	      MaskIconOpaque	      on
	      MaskIconRotate	      "none"
	      MaskPortRotate	      "default"
	      MaskIconUnits	      "autoscale"
	      MaskValueString	      "0|1|EL3102|DC-Synchron|on|off||||0|0"
	    }
	    Block {
	      BlockType		      "S-Function"
	      Name		      "EL31xx_1"
	      SID		      254
	      Ports		      [0, 1]
	      Position		      [155, 45, 225, 85]
	      BackgroundColor	      "yellow"
	      LoadFcn		      "el31xx_1().checkModelName()\nEtherCATSlave.checkFilter()"
	      FunctionName	      "ec_slave3"
	      Parameters	      "Address,rv.SlaveConfig,rv.PortConfig,debug,tsample"
	      SFunctionModules	      "'ecrt_support'"
	      EnableBusSupport	      off
	      MaskType		      "EL31xx"
	      MaskDescription	      "Beckhoff 2,4,8-Channel 16-Bit Analog Input with Distributed Clocks"
	      MaskHelp		      "This block generically implements the EtherCAT 16-Bit Analog Input Terminal for various models"
	      ".\n<p/>\nThe following Terminals are supported:\n<center>\n<table width=\"80%\">\n<tr><td>EL3102,4,8</td><td>-1"
	      "0..10V Voltage Input</td></tr>\n<tr><td>EL3112,4   </td><td>0..20mA Current Input</td></tr>\n<tr><td>EL3122,4  "
	      " </td><td>4..20mA Current Input</td></tr>\n<tr><td>EL3142,4,8</td><td>0..20mA Current Input</td></tr>\n<tr><td>"
	      "EL3152,4,8</td><td>4..20mA Current Input</td></tr>\n<tr><td>EL3162,4,8</td><td>0..10V Voltage Input</td></tr>\n"
	      "</table>\n</center>\n<p/>\nChoose and set the following options:\n<h4>Master:</h4>\nSet the EtherCAT Master of "
	      "this terminal.\n\n<h4>Slave Index:</h4>\nSet the EtherCAT slave index. Following address formats are allowed:\n"
	      "<ol>\n<li> Absolute addressing: a scalar number <<b><tt>n</tt></b>> representing the (zero based) absolute posi"
	      "tion in the bus.\n<li> SSId addressing: the Secondary Slave (or 'Alias') Addressing has the form <<b><tt>[alias"
	      " position]</tt></b>> where <b><tt>alias</tt></b> is the Secondary Slave Id of the EtherCAT slave and <b><tt>pos"
	      "ition</tt></b> is the offset after the slave with the given <b><tt>alias</tt></b>. The SSId has to be preprogra"
	      "mmed into the slave with other service tools (see 'ethercat alias --help').\n</ol>\n\n<h4>Device Model:</h4>\nC"
	      "hoose the model at the Indexed position of the master.\n\n<h4>Output Type:</h4>\n<ul>\n<li>Choose <b>Vector Out"
	      "put</b> to have a single output as a vector\nwith a size corresponding to the channel count of the terminal. Th"
	      "is mode also allows a status output port to be displayed. <br/>\n<li>Choose <b>Separate Outputs</b> to have one"
	      " output for every channel.\n</ul>\n<h4>Output Full Scale</h4>\nWhen <b>Output Data Type</b> is set to <b>Double"
	      " with scale and offset</b>, the block's output value at full scale terminal input can be set here.\n\n<h4>Outpu"
	      "t Offset</h4>\nWhen <b>Output Data Type</b> is set to <b>Double with scale and offset</b>, the blocks output at"
	      " zero terminal input can be set here. Note that the Full Scale above is also increased by this amount. Note fur"
	      "thermore that this corresponds to the minimum input for terminals such as 4..20mA.\n\n<h4>Output Data Type</h4>"
	      "\nChoose the block's output data type for the output signal. Available are:\n<ul>\n<li><b><tt>Raw</tt></b> outp"
	      "utting the internal raw value as <tt>int16_T</tt> or <tt>uint16_T</tt> as appropriate\n<li><b><tt>Double</tt></"
	      "b> outputting 0..10, -10..10, 0..0.02 and 0.004..0.02 depending on the Model as appropriate\n<li><b><tt>Double "
	      "with scale and offset</tt></b>, allowing the output to be scaled with an offset.\n</ul>\n\n<p>\nChoosing <b>Sta"
	      "tus Output</b> provides a port of type <tt>uint8_T</tt> where the status is presented. This is only enabled whe"
	      "n <b>Vector Output</b> is selected. Terminal input over- and underrange can be detected using this output. See "
	      "the terminal's documentation.\n\n<h4>Output Filter</h4>\nWhen not in <b>Raw</b> mode, the <b>Output Filter</b> "
	      "checkbox becomes available, allowing the use of an internal low pass filter. Enter the <b>LPF Time Constant</b>"
	      " for the filter in the field below.\n<br>For continuous sample time systems (0 in Sample Time), the filter is a"
	      "lso continuous. Discrete samples systems (Sample Time > 0) uses an equivalent discrete low pass filter with a s"
	      "imilar time constant.\n\n<p>\nSet the <b>Sample Time</b> for the block. <tt>0</tt> is continuous sample time (r"
	      "uns at the model's base rate). Setting <tt>-1</tt> will try to set the time using back propagation.\n"
	      MaskPromptString	      "Master|Slave Index|Device Model |Revision|Vector Output|Status output|Filter|Output Gai"
	      "n|Output Offset|LPF time constant (s)|Sample Time|Debug|deprecated|Mode|Assign Activate|Cycle Time Sync 0|Facto"
	      "r|Shift Time Sync0|Factor|Shift Time0 Input|Cycle Time Sync1|Factor|Shift Time Sync1|Factor"
	      MaskStyleString	      "edit,edit,popup(EL3101|EL3102|EL3104|EL3111|EL3112|EL3114|EL3121|EL3122|EL3124|EL3141|EL"
	      "3142|EL3142-0010|EL3144|EL3151|EL3152|EL3154|EL3161|EL3162|EL3164|EL3101-0000-0016|EL3102-0000-0017|EL3104-0000"
	      "-0016|EL3111-0000-0016|EL3112-0000-0017|EL3114-0000-0017|EL3121-0000-0016|EL3122-0000-0017|EL3124-0000-0016|EL3"
	      "141-0000-0016|EL3142-0000-0017|EL3142-0010-0017|EL3144-0000-0016|EL3151-0000-0016|EL3152-0000-0017|EL3154-0000-"
	      "0016|EL3161-0000-0016|EL3162-0000-0017|EL3164-0000-0016),edit,checkbox,checkbox,popup(Off|50Hz FIR|60Hz FIR|IIR"
	      " 1|IIR 2|IIR 3|IIR 4|IIR 5|IIR 6|IIR 7|IIR 8),edit,edit,edit,edit,edit,edit,popup(Free Run/SM-Synchron|DC-Synch"
	      "ron|DC-Synchron (input based)|Custom),edit,min,max,min,max,checkbox,min,max,min,max"
	      MaskTunableValueString  "off,off,off,off,off,off,off,off,off,off,off,off,off,off,off,off,off,off,off,off,off,of"
	      "f,off,off"
	      MaskCallbackString      "||el31xx_1().updateRevision()|el31xx_1().updateRevision()||||||||||EtherCATSlave.updat"
	      "eCustomDCEnable()||||||||||"
	      MaskEnableString	      "on,on,on,on,on,on,on,on,on,on,on,on,on,on,off,off,off,off,off,off,off,off,off,off"
	      MaskVisibilityString    "on,on,on,off,on,on,on,on,on,on,on,off,off,on,on,on,on,on,on,on,on,on,on,on"
	      MaskToolTipString	      "on,on,on,on,on,on,on,on,on,on,on,on,on,on,on,on,on,on,on,on,on,on,on,on"
	      MaskVariables	      "master=@1;index=@2;model=&3;revision=&4;vector=@5;status=@6;filter=@7;gain=@8;offset=@9;ta"
	      "u=@10;tsample=@11;debug=@12;omega=&13;dc_mode=@14;dc_assign_activate=@15;dc_cycle0=@16;dc_cycle0_factor=@17;dc_"
	      "shift0=@18;dc_shift0_factor=@19;dc_shift0_input=@20;dc_cycle1=@21;dc_cycle1_factor=@22;dc_shift1=@23;dc_shift1_"
	      "factor=@24;"
	      MaskInitialization      "Address = EtherCATSlave.formatAddress(master,index,tsample);\n\nrv = el31xx_1(model).c"
	      "onfigure(status,vector,...\n    EtherCATSlave.configureScale(2^15,gain,offset,tau),...\n    [dc_mode, dc_assign"
	      "_activate, ...\n     dc_cycle0, dc_cycle0_factor, ...\n     dc_shift0, dc_shift0_factor, dc_shift0_input, ...\n"
	      "     dc_cycle1, dc_cycle1_factor, ...\n     dc_shift1, dc_shift1_factor], ...\n     filter);\n \nif vector || m"
	      "odel(6) == '1'\n    set_param(gcb,'AttributesFormatString','');\n\n    set_param(gcb,'MaskDisplay',...\n       "
	      " sprintf('disp(''%s\\\\nM:%i Idx:%s'')',...\n        model,master,mat2str(index)))\nelse\n    EtherCATSlave.set"
	      "PortNames({},...\n        {rv.PortConfig.output.portname})\n    \n    set_param(gcb,'AttributesFormatString',.."
	      ".\n        sprintf('%s\\nM:%i Idx:%s',...\n        model,master,mat2str(index)))\nend\n"
	      MaskDisplay	      "disp('EL3102\\nM:0 Idx:1')"
	      MaskSelfModifiable      on
	      MaskIconFrame	      on
	      MaskIconOpaque	      on
	      MaskIconRotate	      "none"
	      MaskPortRotate	      "default"
	      MaskIconUnits	      "autoscale"
	      MaskValueString	      "0|1|EL3102||on|off|Off|[]|[]|[]|0|0||Free Run/SM-Synchron|hex2dec('700')|[]|[]|[]|[]|off"
	      "|[]|[]|[]|[]"
	      MaskTabNameString	      "Main,Main,Main,Main,Main,Main,Main,Main,Main,Main,Main,Main,Main,Distributed Clocks,Di"
	      "stributed Clocks,Distributed Clocks,Distributed Clocks,Distributed Clocks,Distributed Clocks,Distributed Clocks"
	      ",Distributed Clocks,Distributed Clocks,Distributed Clocks,Distributed Clocks"
	    }
	    Block {
	      BlockType		      "S-Function"
	      Name		      "EL320x_0"
	      SID		      17
	      Ports		      [0, 2]
	      Position		      [900, 326, 970, 364]
	      BackgroundColor	      "yellow"
	      UserDataPersistent      on
	      UserData		      "DataTag2"
	      LoadFcn		      "el320x('check')\nif ~strcmp(bdroot(gcb),'etherlab_lib')\n  disp([gcb ' is obsolete. Please repl"
	      "ace'])\nend"
	      FunctionName	      "ec_slave3"
	      Parameters	      "Address,rv.SlaveConfig,rv.PortConfig,debug,tsample"
	      SFunctionModules	      "'ecrt_support'"
	      EnableBusSupport	      off
	      MaskType		      "EL320x"
	      MaskDescription	      "Beckhoff 1, 2, 4-Channel Input Terminal Pt100 (RTD)"
	      MaskHelp		      "web(etherlab_help_path('el320x.html'), '-helpbrowser');"
	      MaskPromptString	      "Master|Slave Index|Device Model |RTD-Element (CoE 80x0:19)|Connection Technology (CoE 8"
	      "0x0:1A)|Filter (CoE 8000:15)|Vector Output|Status Port|Sample Time|Debug"
	      MaskStyleString	      "edit,edit,popup(EL3201|EL3201-0010|EL3201-0020|EL3202|EL3202-0010|EL3204),edit,edit,popu"
	      "p(50 Hz|60 Hz|100 Hz|500 Hz|1 kHz|2 kHz|3.75 kHz|7.5 kHz|15 kHz|30 kHz|5 Hz|10 Hz),checkbox,checkbox,edit,edit"
	      MaskTunableValueString  "off,off,off,off,off,off,off,off,off,off"
	      MaskCallbackString      "||el320x('set');||||el320x('set');|el320x('set');||"
	      MaskEnableString	      "on,on,on,on,on,on,on,on,on,on"
	      MaskVisibilityString    "on,on,on,on,on,on,on,on,on,off"
	      MaskToolTipString	      "on,on,on,on,on,on,on,on,on,on"
	      MaskVariables	      "master=@1;index=@2;model=&3;rtd=@4;technology=@5;filter=@6;vector=@7;enable_status=@8;tsam"
	      "ple=@9;debug=@10;"
	      MaskInitialization      "Address = EtherCATSlave.formatAddress(master,index,tsample);\n\nSdoConfig = [];\n\nrv "
	      "= get_param(gcbh,'UserData');\n\ncount = numel(rv.SlaveConfig.sm{1}{3});\n\nerr = {};\nif numel(rtd) == 1\n    "
	      "rtd = repmat(rtd,1,count);\nelseif numel(rtd) ~= count\n    err = {['- Mask option \"RTD Element\"' ...\n      "
	      "  ' is not a scalar or vector with ' ...\n        num2str(count) ' elements']};\nend\n\nif numel(technology) =="
	      " 1\n    technology = repmat(technology,1,count);\nelseif numel(technology) ~= count\n    err = horzcat(err, ['-"
	      " Mask option \"Connection Technology\"' ...\n        ' is not a scalar or vector with ' ...\n        num2str(co"
	      "unt) ' elements']);\nend\n\nif ~isempty(err)\n    errordlg(err,gcb);\n    return\nend\n\nrv.SlaveConfig.sdo = n"
	      "um2cell(vertcat(...\n    [hex2dec('8000'),6,8,1],...\n    [hex2dec('8000'),hex2dec('15'),16,filter+1],...\n    "
	      "horzcat(repmat(hex2dec('8000') + 16*(0:count-1)',2,1),...\n            [hex2dec('19')*ones(count,1);hex2dec('1a"
	      "')*ones(count,1)],...\n            16*ones(count*2,1),...\n            vertcat(reshape(rtd,[],1),...\n         "
	      "           reshape(technology,[],1)))));\n"
	      MaskDisplay	      "fprintf('%s\\nRTD In\\n%i Idx:%s', model, master, mat2str(index))\n"
	      MaskIconFrame	      on
	      MaskIconOpaque	      on
	      MaskIconRotate	      "none"
	      MaskPortRotate	      "default"
	      MaskIconUnits	      "autoscale"
	      MaskValueString	      "0|1|EL3204|0|2|50 Hz|on|on|0|0"
	    }
	    Block {
	      BlockType		      "S-Function"
	      Name		      "EL320x_1"
	      SID		      258
	      Ports		      [0, 1]
	      Position		      [395, 46, 465, 84]
	      BackgroundColor	      "yellow"
	      LibraryVersion	      "1.1220"
	      LoadFcn		      "el320x_1().checkModelName()"
	      FunctionName	      "ec_slave3"
	      Parameters	      "Address,rv.SlaveConfig,rv.PortConfig,debug,tsample"
	      SFunctionModules	      "'ecrt_support'"
	      EnableBusSupport	      off
	      MaskType		      "EL320x"
	      MaskDescription	      "Beckhoff 1, 2, 4-Channel Input Terminal Pt100 (RTD)"
	      MaskHelp		      "web(etherlab_help_path('el320x.html'), '-helpbrowser');"
	      MaskPromptString	      "Master|Slave Index|Device Model |Revision|Filter|Vector Output|Status Port|Sample Time|"
	      "Debug|RTD-Element|Technology|Wire Calibration (1/32 Ohm)|RTD-Element|Technology|Wire Calibration (1/32 Ohm)|RTD"
	      "-Element|Technology|Wire Calibration (1/32 Ohm)|RTD-Element|Technology|Wire Calibration (1/32 Ohm)|RTD-Element|"
	      "Technology|Wire Calibration (1/32 Ohm)|RTD-Element|Technology|Wire Calibration (1/32 Ohm)|RTD-Element|Technolog"
	      "y|Wire Calibration (1/32 Ohm)|RTD-Element|Technology|Wire Calibration (1/32 Ohm)"
	      MaskStyleString	      "edit,edit,popup(EL3201|EL3201-0010|EL3201-0020|EL3202|EL3202-0010|EL3202-0020|EL3204|EL3"
	      "204-0200|EL3208|EL3214),edit,popup(Off|50 Hz|60 Hz|100 Hz|500 Hz|1 kHz|2 kHz|3.75 kHz|7.5 kHz|15 kHz|30 kHz|5 H"
	      "z|10 Hz),checkbox,checkbox,edit,edit,popup(Pt100 -200...850C|Ni100 -60...250C|Pt1000 -200...850C|Pt500 -200...8"
	      "50C|Pt200 -200...850C|Ni1000 -60...250C|Ni1000 100C: 1500 Ohm (-30...60C)|Ni120 -60...320C|1/16 Ohm (10 .. 4095"
	      " Ohm) |1/64 Ohm (10 .. 1047 Ohm) |KT100/110/130/210/230 KTY10/11/13/16/19  |KTY81/82-110/120/150 (-50...150C)|K"
	      "TY81-121|KTY81-122|KTY81-151|KTY81-152|KTY81/82-210/220/250|KTY81-221|KTY81-222|KTY81-251|KTY81-252|KTY83-110/1"
	      "20/150 (-50...175C)|KTY83-121|KTY83-122|KTY83-151|KTY83-152|KTY84-130/150 (-40...300C)|KTY84-151|KTY21/23-6 (-5"
	      "0...150C)|KTY1x-5|KTY1x-7|KTY21/23-5|KTY21/23-7),popup(2-wire|3-wire|4-wire|Not connected),edit,popup(Pt100 -20"
	      "0...850C|Ni100 -60...250C|Pt1000 -200...850C|Pt500 -200...850C|Pt200 -200...850C|Ni1000 -60...250C|Ni1000 100C:"
	      " 1500 Ohm (-30...60C)|Ni120 -60...320C|1/16 Ohm (10 .. 4095 Ohm) |1/64 Ohm (10 .. 1047 Ohm) |KT100/110/130/210/"
	      "230 KTY10/11/13/16/19  |KTY81/82-110/120/150 (-50...150C)|KTY81-121|KTY81-122|KTY81-151|KTY81-152|KTY81/82-210/"
	      "220/250|KTY81-221|KTY81-222|KTY81-251|KTY81-252|KTY83-110/120/150 (-50...175C)|KTY83-121|KTY83-122|KTY83-151|KT"
	      "Y83-152|KTY84-130/150 (-40...300C)|KTY84-151|KTY21/23-6 (-50...150C)|KTY1x-5|KTY1x-7|KTY21/23-5|KTY21/23-7),pop"
	      "up(2-wire|3-wire|4-wire|Not connected),edit,popup(Pt100 -200...850C|Ni100 -60...250C|Pt1000 -200...850C|Pt500 -"
	      "200...850C|Pt200 -200...850C|Ni1000 -60...250C|Ni1000 100C: 1500 Ohm (-30...60C)|Ni120 -60...320C|1/16 Ohm (10 "
	      ".. 4095 Ohm) |1/64 Ohm (10 .. 1047 Ohm) |KT100/110/130/210/230 KTY10/11/13/16/19  |KTY81/82-110/120/150 (-50..."
	      "150C)|KTY81-121|KTY81-122|KTY81-151|KTY81-152|KTY81/82-210/220/250|KTY81-221|KTY81-222|KTY81-251|KTY81-252|KTY8"
	      "3-110/120/150 (-50...175C)|KTY83-121|KTY83-122|KTY83-151|KTY83-152|KTY84-130/150 (-40...300C)|KTY84-151|KTY21/2"
	      "3-6 (-50...150C)|KTY1x-5|KTY1x-7|KTY21/23-5|KTY21/23-7),popup(2-wire|3-wire|4-wire|Not connected),edit,popup(Pt"
	      "100 -200...850C|Ni100 -60...250C|Pt1000 -200...850C|Pt500 -200...850C|Pt200 -200...850C|Ni1000 -60...250C|Ni100"
	      "0 100C: 1500 Ohm (-30...60C)|Ni120 -60...320C|1/16 Ohm (10 .. 4095 Ohm) |1/64 Ohm (10 .. 1047 Ohm) |KT100/110/1"
	      "30/210/230 KTY10/11/13/16/19  |KTY81/82-110/120/150 (-50...150C)|KTY81-121|KTY81-122|KTY81-151|KTY81-152|KTY81/"
	      "82-210/220/250|KTY81-221|KTY81-222|KTY81-251|KTY81-252|KTY83-110/120/150 (-50...175C)|KTY83-121|KTY83-122|KTY83"
	      "-151|KTY83-152|KTY84-130/150 (-40...300C)|KTY84-151|KTY21/23-6 (-50...150C)|KTY1x-5|KTY1x-7|KTY21/23-5|KTY21/23"
	      "-7),popup(2-wire|3-wire|4-wire|Not connected),edit,popup(Pt100 -200...850C|Ni100 -60...250C|Pt1000 -200...850C|"
	      "Pt500 -200...850C|Pt200 -200...850C|Ni1000 -60...250C|Ni1000 100C: 1500 Ohm (-30...60C)|Ni120 -60...320C|1/16 O"
	      "hm (10 .. 4095 Ohm) |1/64 Ohm (10 .. 1047 Ohm) |KT100/110/130/210/230 KTY10/11/13/16/19  |KTY81/82-110/120/150 "
	      "(-50...150C)|KTY81-121|KTY81-122|KTY81-151|KTY81-152|KTY81/82-210/220/250|KTY81-221|KTY81-222|KTY81-251|KTY81-2"
	      "52|KTY83-110/120/150 (-50...175C)|KTY83-121|KTY83-122|KTY83-151|KTY83-152|KTY84-130/150 (-40...300C)|KTY84-151|"
	      "KTY21/23-6 (-50...150C)|KTY1x-5|KTY1x-7|KTY21/23-5|KTY21/23-7),popup(2-wire|3-wire|4-wire|Not connected),edit,p"
	      "opup(Pt100 -200...850C|Ni100 -60...250C|Pt1000 -200...850C|Pt500 -200...850C|Pt200 -200...850C|Ni1000 -60...250"
	      "C|Ni1000 100C: 1500 Ohm (-30...60C)|Ni120 -60...320C|1/16 Ohm (10 .. 4095 Ohm) |1/64 Ohm (10 .. 1047 Ohm) |KT10"
	      "0/110/130/210/230 KTY10/11/13/16/19  |KTY81/82-110/120/150 (-50...150C)|KTY81-121|KTY81-122|KTY81-151|KTY81-152"
	      "|KTY81/82-210/220/250|KTY81-221|KTY81-222|KTY81-251|KTY81-252|KTY83-110/120/150 (-50...175C)|KTY83-121|KTY83-12"
	      "2|KTY83-151|KTY83-152|KTY84-130/150 (-40...300C)|KTY84-151|KTY21/23-6 (-50...150C)|KTY1x-5|KTY1x-7|KTY21/23-5|K"
	      "TY21/23-7),popup(2-wire|3-wire|4-wire|Not connected),edit,popup(Pt100 -200...850C|Ni100 -60...250C|Pt1000 -200."
	      "..850C|Pt500 -200...850C|Pt200 -200...850C|Ni1000 -60...250C|Ni1000 100C: 1500 Ohm (-30...60C)|Ni120 -60...320C"
	      "|1/16 Ohm (10 .. 4095 Ohm) |1/64 Ohm (10 .. 1047 Ohm) |KT100/110/130/210/230 KTY10/11/13/16/19  |KTY81/82-110/1"
	      "20/150 (-50...150C)|KTY81-121|KTY81-122|KTY81-151|KTY81-152|KTY81/82-210/220/250|KTY81-221|KTY81-222|KTY81-251|"
	      "KTY81-252|KTY83-110/120/150 (-50...175C)|KTY83-121|KTY83-122|KTY83-151|KTY83-152|KTY84-130/150 (-40...300C)|KTY"
	      "84-151|KTY21/23-6 (-50...150C)|KTY1x-5|KTY1x-7|KTY21/23-5|KTY21/23-7),popup(2-wire|3-wire|4-wire|Not connected)"
	      ",edit,popup(Pt100 -200...850C|Ni100 -60...250C|Pt1000 -200...850C|Pt500 -200...850C|Pt200 -200...850C|Ni1000 -6"
	      "0...250C|Ni1000 100C: 1500 Ohm (-30...60C)|Ni120 -60...320C|1/16 Ohm (10 .. 4095 Ohm) |1/64 Ohm (10 .. 1047 Ohm"
	      ") |KT100/110/130/210/230 KTY10/11/13/16/19  |KTY81/82-110/120/150 (-50...150C)|KTY81-121|KTY81-122|KTY81-151|KT"
	      "Y81-152|KTY81/82-210/220/250|KTY81-221|KTY81-222|KTY81-251|KTY81-252|KTY83-110/120/150 (-50...175C)|KTY83-121|K"
	      "TY83-122|KTY83-151|KTY83-152|KTY84-130/150 (-40...300C)|KTY84-151|KTY21/23-6 (-50...150C)|KTY1x-5|KTY1x-7|KTY21"
	      "/23-5|KTY21/23-7),popup(2-wire|3-wire|4-wire|Not connected),edit"
	      MaskTunableValueString  "off,off,off,off,off,off,off,off,off,off,off,off,off,off,off,off,off,off,off,off,off,of"
	      "f,off,off,off,off,off,off,off,off,off,off,off"
	      MaskCallbackString      "||el320x_1.modelChanged()||||||||||||||||||||||||||||||"
	      MaskEnableString	      "on,on,on,on,on,on,on,on,on,on,on,on,off,off,off,off,off,off,off,off,off,off,off,off,off"
	      ",off,off,off,off,off,off,off,off"
	      MaskVisibilityString    "on,on,on,off,on,on,on,on,off,on,on,on,on,on,on,on,on,on,on,on,on,on,on,on,on,on,on,on,"
	      "on,on,on,on,on"
	      MaskToolTipString	      "on,on,on,on,on,on,on,on,on,on,on,on,on,on,on,on,on,on,on,on,on,on,on,on,on,on,on,on,on"
	      ",on,on,on,on"
	      MaskVariables	      "master=@1;index=@2;model=&3;revision=&4;filter=@5;vector=@6;status=@7;tsample=@8;debug=@9;"
	      "sdo_01=@10;sdo_02=@11;sdo_03=@12;sdo_04=@13;sdo_05=@14;sdo_06=@15;sdo_07=@16;sdo_08=@17;sdo_09=@18;sdo_10=@19;s"
	      "do_11=@20;sdo_12=@21;sdo_13=@22;sdo_14=@23;sdo_15=@24;sdo_16=@25;sdo_17=@26;sdo_18=@27;sdo_19=@28;sdo_20=@29;sd"
	      "o_21=@30;sdo_22=@31;sdo_23=@32;sdo_24=@33;"
	      MaskInitialization      "Address = EtherCATSlave.formatAddress(master,index,tsample);\n\nrv = el320x_1(model).c"
	      "onfigure(status,vector,filter,...\n    [sdo_01,sdo_04,sdo_07,sdo_10,sdo_13,sdo_16,sdo_19,sdo_22] - 1,...\n    ["
	      "sdo_02,sdo_05,sdo_08,sdo_11,sdo_14,sdo_17,sdo_20,sdo_23] - 1,...\n    [sdo_03,sdo_06,sdo_09,sdo_12,sdo_15,sdo_1"
	      "8,sdo_21,sdo_24]);\n\nif vector || model(6) == '1'\n    set_param(gcb,'AttributesFormatString','');\n\n    set_"
	      "param(gcb,'MaskDisplay',...\n        sprintf('disp(''%s\\\\nM:%i Idx:%s'')',...\n        model,master,mat2str(i"
	      "ndex)))\nelse\n    EtherCATSlave.setPortNames({},...\n        {rv.PortConfig.output.portname})\n    \n    set_p"
	      "aram(gcb,'AttributesFormatString',...\n        sprintf('%s\\nM:%i Idx:%s',...\n        model,master,mat2str(ind"
	      "ex)))\nend\n"
	      MaskDisplay	      "disp('EL3201\\nM:0 Idx:1')"
	      MaskSelfModifiable      on
	      MaskIconFrame	      on
	      MaskIconOpaque	      on
	      MaskIconRotate	      "none"
	      MaskPortRotate	      "default"
	      MaskIconUnits	      "autoscale"
	      MaskValueString	      "0|1|EL3201||Off|on|off|0|0|Pt100 -200...850C|2-wire|0|Pt100 -200...850C|2-wire|0|Pt100 -"
	      "200...850C|2-wire|0|Pt100 -200...850C|2-wire|0|Pt100 -200...850C|2-wire|0|Pt100 -200...850C|2-wire|0|Pt100 -200"
	      "...850C|2-wire|0|Pt100 -200...850C|2-wire|0"
	      MaskTabNameString	      "Main,Main,Main,Main,Main,Main,Main,Main,Main,Sensor 1,Sensor 1,Sensor 1,Sensor 2,Senso"
	      "r 2,Sensor 2,Sensor 3,Sensor 3,Sensor 3,Sensor 4,Sensor 4,Sensor 4,Sensor 5,Sensor 5,Sensor 5,Sensor 6,Sensor 6"
	      ",Sensor 6,Sensor 7,Sensor 7,Sensor 7,Sensor 8,Sensor 8,Sensor 8"
	    }
	    Block {
	      BlockType		      "S-Function"
	      Name		      "EL3255_0"
	      SID		      202
	      Ports		      [0, 1]
	      Position		      [395, 206, 465, 244]
	      BackgroundColor	      "[0.909804, 0.819608, 0.321569]"
	      LoadFcn		      "el3255().checkModelName()\nEtherCATSlave.checkFilter"
	      FunctionName	      "ec_slave3"
	      Parameters	      "Address,rv.SlaveConfig,rv.PortConfig,debug,tsample"
	      SFunctionModules	      "'ecrt_support'"
	      EnableBusSupport	      off
	      MaskType		      "EL3255"
	      MaskDescription	      "Beckhoff EtherCAT 5Ch. potentiometer measurement with sensor supply"
	      MaskHelp		      "web(etherlab_help_path('el3255.html'), '-helpbrowser');\n"
	      MaskPromptString	      "Master|Slave Index|Device Model |Revision|Active Channels|Vector Outputs|Gain|Offset|LP"
	      "F time constant (s)|Sample Time|Debug Level|deprecated|Distributed Clock|Assign Activate|Cycle Time Sync 0|Fact"
	      "or|Shift Time Sync0|Factor|Shift Time0 Input|Cycle Time Sync1|Factor|Shift Time Sync1|Factor|Enable Filter (#x8"
	      "000:06)|Filter settings (#x8000:15)|Load resistance 1|Load resistance 2|Load resistance 3|Load resistance 4|Loa"
	      "d resistance 5"
	      MaskStyleString	      "edit,edit,popup(EL3255),edit,popup(1|1..2|1..3|1..4|1..5),checkbox,edit,edit,edit,edit,e"
	      "dit,edit,popup(Free Run/SM-Synchron|DC-Synchron|DC-Synchron (input based)|Custom),edit,min,max,min,max,checkbox"
	      ",min,max,min,max,checkbox,popup(50 Hz|60 Hz|100 Hz|500 Hz|1 kHz|2 kHz|3.75 kHz|7.5 kHz|15 kHz|30 kHz|5 Hz|10 Hz"
	      "),popup(Off (up to 10 kOhm)|25 kOhm|50 kOhm),popup(Off (up to 10 kOhm)|25 kOhm|50 kOhm),popup(Off (up to 10 kOh"
	      "m)|25 kOhm|50 kOhm),popup(Off (up to 10 kOhm)|25 kOhm|50 kOhm),popup(Off (up to 10 kOhm)|25 kOhm|50 kOhm)"
	      MaskTunableValueString  "off,off,off,off,off,off,off,off,off,off,off,off,off,off,off,off,off,off,off,off,off,of"
	      "f,off,off,off,off,off,off,off,off"
	      MaskCallbackString      "||el3255().updateRevision()||||||||||EtherCATSlave.updateCustomDCEnable();||||||||||||"
	      "|||||"
	      MaskEnableString	      "on,on,on,on,on,on,on,on,on,on,on,on,on,off,off,off,off,off,off,off,off,off,off,on,on,on"
	      ",on,on,on,on"
	      MaskVisibilityString    "on,on,on,off,on,on,on,on,on,on,off,off,on,on,on,on,on,on,on,on,on,on,on,on,on,on,on,on"
	      ",on,on"
	      MaskToolTipString	      "on,on,on,on,on,on,on,on,on,on,on,on,on,on,on,on,on,on,on,on,on,on,on,on,on,on,on,on,on"
	      ",on"
	      MaskVariables	      "master=@1;index=@2;model=&3;revision=&4;channels=@5;vector=@6;gain=@7;offset=@8;tau=@9;tsa"
	      "mple=@10;debug=@11;omega=@12;dc_mode=@13;dc_assign_activate=@14;dc_cycle0=@15;dc_cycle0_factor=@16;dc_shift0=@1"
	      "7;dc_shift0_factor=@18;dc_shift0_input=@19;dc_cycle1=@20;dc_cycle1_factor=@21;dc_shift1=@22;dc_shift1_factor=@2"
	      "3;sdo_01=@24;sdo_02=@25;sdo_03=@26;sdo_04=@27;sdo_05=@28;sdo_06=@29;sdo_07=@30;"
	      MaskInitialization      "Address = EtherCATSlave.formatAddress(master,index,tsample);\n\nrv = el3255(model).con"
	      "figure(channels,vector,...\n    [dc_mode, dc_assign_activate, ...\n    dc_cycle0, dc_cycle0_factor,...\n    dc_"
	      "shift0, dc_shift0_factor, dc_shift0_input,...\n    dc_cycle1, dc_cycle1_factor,...\n    dc_shift1, dc_shift1_fa"
	      "ctor], ...\n    EtherCATSlave.configureScale(2^15,gain,offset,tau),...\n    [sdo_01, ...\n     [sdo_02, sdo_03,"
	      " sdo_04, sdo_05, sdo_06, sdo_07]-1]);\n"
	      MaskDisplay	      "fprintf('%s\\nM:%i Idx:%s', model, master, mat2str(index))\n"
	      MaskIconFrame	      on
	      MaskIconOpaque	      on
	      MaskIconRotate	      "none"
	      MaskPortRotate	      "default"
	      MaskIconUnits	      "autoscale"
	      MaskValueString	      "0|1|EL3255||1|off|[]|[]|[]|0|0||Free Run/SM-Synchron|hex2dec('700')|[]|[]|[]|[]|off|[]|["
	      "]|[]|[]|off|50 Hz|Off (up to 10 kOhm)|Off (up to 10 kOhm)|Off (up to 10 kOhm)|Off (up to 10 kOhm)|Off (up to 10"
	      " kOhm)"
	      MaskTabNameString	      "Main,Main,Main,Main,Main,Main,Main,Main,Main,Main,Main,Main,Distributed Clocks,Distrib"
	      "uted Clocks,Distributed Clocks,Distributed Clocks,Distributed Clocks,Distributed Clocks,Distributed Clocks,Dist"
	      "ributed Clocks,Distributed Clocks,Distributed Clocks,Distributed Clocks,CoE,CoE,CoE,CoE,CoE,CoE,CoE"
	    }
	    Block {
	      BlockType		      "S-Function"
	      Name		      "EL331x_0"
	      SID		      268
	      Ports		      [1, 1]
	      Position		      [395, 366, 465, 404]
	      BackgroundColor	      "[0.909804, 0.819608, 0.321569]"
	      LoadFcn		      "el331x().checkModelName"
	      FunctionName	      "ec_slave3"
	      Parameters	      "Address,rv.SlaveConfig,rv.PortConfig,debug,tsample"
	      SFunctionModules	      "'ecrt_support'"
	      EnableBusSupport	      off
	      MaskType		      "EL331x"
	      MaskDescription	      "Beckhoff thermocouple input slave terminal"
	      MaskHelp		      "web(etherlab_help_path('el331x.html'), '-helpbrowser');"
	      MaskPromptString	      "Master|Slave Index|Device Model |Revision|Vector Outputs|Status Output|Sample Time|Debu"
	      "g|Resolution (#x8000:02)|Coldjunction Compensation (#x8000:0C)|Filter settings (#x8000:15)|TC Element (#x8000:1"
	      "9)|MC Filter (#x8000:1A)|Resolution (#x8010:02)|Coldjunction Compensation (#x8010:0C)|Filter settings (#x8010:1"
	      "5)|TC Element (#x8010:19)|MC Filter (#x8010:1A)|Resolution (#x8020:02)|Coldjunction Compensation (#x8020:0C)|Fi"
	      "lter settings (#x8020:15)|TC Element (#x8020:19)|MC Filter (#x8020:1A)|Resolution (#x8030:02)|Coldjunction Comp"
	      "ensation (#x8030:0C)|Filter settings (#x8030:15)|TC Element (#x8030:19)|MC Filter (#x8030:1A)|Resolution (#x804"
	      "0:02)|Coldjunction Compensation (#x8040:0C)|Filter settings (#x8040:15)|TC Element (#x8040:19)|MC Filter (#x804"
	      "0:1A)|Resolution (#x8050:02)|Coldjunction Compensation (#x8050:0C)|Filter settings (#x8050:15)|TC Element (#x80"
	      "50:19)|MC Filter (#x8050:1A)|Resolution (#x8060:02)|Coldjunction Compensation (#x8060:0C)|Filter settings (#x80"
	      "60:15)|TC Element (#x8060:19)|MC Filter (#x8060:1A)|Resolution (#x8070:02)|Coldjunction Compensation (#x8070:0C"
	      ")|Filter settings (#x8070:15)|TC Element (#x8070:19)|MC Filter (#x8070:1A)"
	      MaskStyleString	      "edit,edit,popup(EL3311|EL3312|EL3314|EL3314-0010|EL3318),edit,checkbox,checkbox,edit,edi"
	      "t,popup(0.1|0.01|0.001 (EL3314-0010 only)),popup(Internal|None|External Process Data),popup(50 Hz|60 Hz|100 Hz|"
	      "500 Hz|1 kHz|2 kHz|3.75 kHz|7.5 kHz|15 kHz|30 kHz|5 Hz|10 Hz),popup(0: Type K|1: Type J|2: Type L|3: Type E|4: "
	      "Type T|5: Type N|6: Type U|7: Type B|8: Type R|9: Type S|10: Type C|100: 30mV|101: 60mV|102: 75mV|104: 78mV),po"
	      "pup(Inactive|IIR 1|IIR 2|IIR 3|IIR 4|FIR 1|FIR 8|FIR 16|FIR 32),popup(0.1|0.01|0.001 (EL3314-0010 only)),popup("
	      "Internal|None|External Process Data),popup(50 Hz|60 Hz|100 Hz|500 Hz|1 kHz|2 kHz|3.75 kHz|7.5 kHz|15 kHz|30 kHz"
	      "|5 Hz|10 Hz),popup(0: Type K|1: Type J|2: Type L|3: Type E|4: Type T|5: Type N|6: Type U|7: Type B|8: Type R|9:"
	      " Type S|10: Type C|100: 30mV|101: 60mV|102: 75mV|104: 78mV),popup(Inactive|IIR 1|IIR 2|IIR 3|IIR 4|FIR 1|FIR 8|"
	      "FIR 16|FIR 32),popup(0.1|0.01|0.001 (EL3314-0010 only)),popup(Internal|None|External Process Data),popup(50 Hz|"
	      "60 Hz|100 Hz|500 Hz|1 kHz|2 kHz|3.75 kHz|7.5 kHz|15 kHz|30 kHz|5 Hz|10 Hz),popup(0: Type K|1: Type J|2: Type L|"
	      "3: Type E|4: Type T|5: Type N|6: Type U|7: Type B|8: Type R|9: Type S|10: Type C|100: 30mV|101: 60mV|102: 75mV|"
	      "104: 78mV),popup(Inactive|IIR 1|IIR 2|IIR 3|IIR 4|FIR 1|FIR 8|FIR 16|FIR 32),popup(0.1|0.01|0.001 (EL3314-0010 "
	      "only)),popup(Internal|None|External Process Data),popup(50 Hz|60 Hz|100 Hz|500 Hz|1 kHz|2 kHz|3.75 kHz|7.5 kHz|"
	      "15 kHz|30 kHz|5 Hz|10 Hz),popup(0: Type K|1: Type J|2: Type L|3: Type E|4: Type T|5: Type N|6: Type U|7: Type B"
	      "|8: Type R|9: Type S|10: Type C|100: 30mV|101: 60mV|102: 75mV|104: 78mV),popup(Inactive|IIR 1|IIR 2|IIR 3|IIR 4"
	      "|FIR 1|FIR 8|FIR 16|FIR 32),popup(0.1|0.01|0.001 (EL3314-0010 only)),popup(Internal|None|External Process Data)"
	      ",popup(50 Hz|60 Hz|100 Hz|500 Hz|1 kHz|2 kHz|3.75 kHz|7.5 kHz|15 kHz|30 kHz|5 Hz|10 Hz),popup(0: Type K|1: Type"
	      " J|2: Type L|3: Type E|4: Type T|5: Type N|6: Type U|7: Type B|8: Type R|9: Type S|10: Type C|100: 30mV|101: 60"
	      "mV|102: 75mV|104: 78mV),popup(Inactive|IIR 1|IIR 2|IIR 3|IIR 4|FIR 1|FIR 8|FIR 16|FIR 32),popup(0.1|0.01|0.001 "
	      "(EL3314-0010 only)),popup(Internal|None|External Process Data),popup(50 Hz|60 Hz|100 Hz|500 Hz|1 kHz|2 kHz|3.75"
	      " kHz|7.5 kHz|15 kHz|30 kHz|5 Hz|10 Hz),popup(0: Type K|1: Type J|2: Type L|3: Type E|4: Type T|5: Type N|6: Typ"
	      "e U|7: Type B|8: Type R|9: Type S|10: Type C|100: 30mV|101: 60mV|102: 75mV|104: 78mV),popup(Inactive|IIR 1|IIR "
	      "2|IIR 3|IIR 4|FIR 1|FIR 8|FIR 16|FIR 32),popup(0.1|0.01|0.001 (EL3314-0010 only)),popup(Internal|None|External "
	      "Process Data),popup(50 Hz|60 Hz|100 Hz|500 Hz|1 kHz|2 kHz|3.75 kHz|7.5 kHz|15 kHz|30 kHz|5 Hz|10 Hz),popup(0: T"
	      "ype K|1: Type J|2: Type L|3: Type E|4: Type T|5: Type N|6: Type U|7: Type B|8: Type R|9: Type S|10: Type C|100:"
	      " 30mV|101: 60mV|102: 75mV|104: 78mV),popup(Inactive|IIR 1|IIR 2|IIR 3|IIR 4|FIR 1|FIR 8|FIR 16|FIR 32),popup(0."
	      "1|0.01|0.001 (EL3314-0010 only)),popup(Internal|None|External Process Data),popup(50 Hz|60 Hz|100 Hz|500 Hz|1 k"
	      "Hz|2 kHz|3.75 kHz|7.5 kHz|15 kHz|30 kHz|5 Hz|10 Hz),popup(0: Type K|1: Type J|2: Type L|3: Type E|4: Type T|5: "
	      "Type N|6: Type U|7: Type B|8: Type R|9: Type S|10: Type C|100: 30mV|101: 60mV|102: 75mV|104: 78mV),popup(Inacti"
	      "ve|IIR 1|IIR 2|IIR 3|IIR 4|FIR 1|FIR 8|FIR 16|FIR 32)"
	      MaskTunableValueString  "off,off,off,off,off,off,off,off,off,off,off,off,off,off,off,off,off,off,off,off,off,of"
	      "f,off,off,off,off,off,off,off,off,off,off,off,off,off,off,off,off,off,off,off,off,off,off,off,off,off,off"
	      MaskCallbackString      "||el331x.modelChanged||el331x.updateVector|||||||||||||||||||||||||||||||||||||||||||"
	      MaskEnableString	      "on,on,on,on,on,on,on,on,on,on,on,on,on,on,on,on,on,on,on,on,on,on,on,on,on,on,on,on,on,"
	      "on,on,on,on,on,on,on,on,on,on,on,on,on,on,on,on,on,on,on"
	      MaskVisibilityString    "on,on,on,off,on,on,on,off,on,on,on,on,off,on,on,on,on,off,on,on,on,on,off,on,on,on,on,"
	      "off,off,off,off,off,off,off,off,off,off,off,off,off,off,off,off,off,off,off,off,off"
	      MaskToolTipString	      "on,on,on,on,on,on,on,on,on,on,on,on,on,on,on,on,on,on,on,on,on,on,on,on,on,on,on,on,on"
	      ",on,on,on,on,on,on,on,on,on,on,on,on,on,on,on,on,on,on,on"
	      MaskVariables	      "master=@1;index=@2;model=&3;revision=&4;vector=@5;status=@6;tsample=@7;debug=@8;sdo_8000_0"
	      "2=@9;sdo_8000_0C=@10;sdo_8000_15=@11;sdo_8000_19=@12;sdo_8000_1A=@13;sdo_8010_02=@14;sdo_8010_0C=@15;sdo_8010_1"
	      "5=@16;sdo_8010_19=@17;sdo_8010_1A=@18;sdo_8020_02=@19;sdo_8020_0C=@20;sdo_8020_15=@21;sdo_8020_19=@22;sdo_8020_"
	      "1A=@23;sdo_8030_02=@24;sdo_8030_0C=@25;sdo_8030_15=@26;sdo_8030_19=@27;sdo_8030_1A=@28;sdo_8040_02=@29;sdo_8040"
	      "_0C=@30;sdo_8040_15=@31;sdo_8040_19=@32;sdo_8040_1A=@33;sdo_8050_02=@34;sdo_8050_0C=@35;sdo_8050_15=@36;sdo_805"
	      "0_19=@37;sdo_8050_1A=@38;sdo_8060_02=@39;sdo_8060_0C=@40;sdo_8060_15=@41;sdo_8060_19=@42;sdo_8060_1A=@43;sdo_80"
	      "70_02=@44;sdo_8070_0C=@45;sdo_8070_15=@46;sdo_8070_19=@47;sdo_8070_1A=@48;"
	      MaskInitialization      "Address = EtherCATSlave.formatAddress(master,index,tsample);\n\nrv = el331x(model).con"
	      "figure(vector,status,...\n    [sdo_8000_02,sdo_8000_0C,sdo_8000_15,sdo_8000_19,sdo_8000_1A;\n     sdo_8010_02,s"
	      "do_8010_0C,sdo_8010_15,sdo_8010_19,sdo_8010_1A;\n     sdo_8020_02,sdo_8020_0C,sdo_8020_15,sdo_8020_19,sdo_8020_"
	      "1A;\n     sdo_8030_02,sdo_8030_0C,sdo_8030_15,sdo_8030_19,sdo_8030_1A;\n     sdo_8040_02,sdo_8040_0C,sdo_8040_1"
	      "5,sdo_8040_19,sdo_8040_1A;\n     sdo_8050_02,sdo_8050_0C,sdo_8050_15,sdo_8050_19,sdo_8050_1A;\n     sdo_8060_02"
	      ",sdo_8060_0C,sdo_8060_15,sdo_8060_19,sdo_8060_1A;\n     sdo_8070_02,sdo_8070_0C,sdo_8070_15,sdo_8070_19,sdo_807"
	      "0_1A]);\n    "
	      MaskDisplay	      "fprintf('%s\\nM:%i Idx:%s', model, master, mat2str(index))\n\n"
	      MaskIconFrame	      on
	      MaskIconOpaque	      on
	      MaskIconRotate	      "none"
	      MaskPortRotate	      "default"
	      MaskIconUnits	      "normalized"
	      MaskValueString	      "0|1|EL3314||on|off|0|0|0.1|Internal|50 Hz|0: Type K|Inactive|0.1|Internal|50 Hz|0: Type "
	      "K|Inactive|0.1|Internal|50 Hz|0: Type K|Inactive|0.1|Internal|50 Hz|0: Type K|Inactive|0.1|Internal|50 Hz|0: Ty"
	      "pe K|Inactive|0.1|Internal|50 Hz|0: Type K|Inactive|0.1|Internal|50 Hz|0: Type K|Inactive|0.1|Internal|50 Hz|0:"
	      " Type K|Inactive"
	      MaskTabNameString	      "Main,Main,Main,Main,Main,Main,Main,Main,Ch.1,Ch.1,Ch.1,Ch.1,Ch.1,Ch.2,Ch.2,Ch.2,Ch.2,C"
	      "h.2,Ch.3,Ch.3,Ch.3,Ch.3,Ch.3,Ch.4,Ch.4,Ch.4,Ch.4,Ch.4,Ch.5,Ch.5,Ch.5,Ch.5,Ch.5,Ch.6,Ch.6,Ch.6,Ch.6,Ch.6,Ch.7,Ch"
	      ".7,Ch.7,Ch.7,Ch.7,Ch.8,Ch.8,Ch.8,Ch.8,Ch.8"
	    }
	    Block {
	      BlockType		      "S-Function"
	      Name		      "EL3356_0"
	      SID		      185
	      Ports		      [1, 2]
	      Position		      [395, 126, 465, 164]
	      BackgroundColor	      "[0.909804, 0.819608, 0.321569]"
	      AttributesFormatString  "EL3356\nM:0 Idx:1"
	      LibraryVersion	      "1.1693"
	      LoadFcn		      "el3356().checkModelName()"
	      FunctionName	      "ec_slave3"
	      Parameters	      "Address,rv.SlaveConfig,rv.PortConfig,debug,tsample"
	      SFunctionModules	      "'ecrt_support'"
	      EnableBusSupport	      off
	      MaskType		      "EL3356"
	      MaskDescription	      "Beckhoff DMS Input with Distributed Clocks\n"
	      MaskHelp		      "web(etherlab_help_path('el3356.html'), '-helpbrowser');"
	      MaskPromptString	      "Master|Slave Index|Device Model |Revision|2 ch ADC only|RMB Range [mV/V]|Output Scale|O"
	      "utput Offset|LPF time constant (s)|Sample Time|Debug|deprecated|Mode|Assign Activate|Cycle Time Sync 0|Factor|S"
	      "hift Time Sync0|Factor|Shift Time0 Input|Cycle Time Sync1|Factor|Shift Time Sync1|Factor|Mode 0 Enable Filter ("
	      "#x8000:01)|Mode 1 Enable Filter (#x8000:02)|Mode 0 Enable Averager (#x8000:03)|Mode 1 Enable Averager (#x8000:0"
	      "4)|Symmetric Reference Potential (#x8000:05)|Mode 0 Filter (#x8000:11)|Mode 1 Filter (#x8000:12)|Dynamic filter"
	      " change time [0.01s] (#x8000:13)|Dynamic filter delta (#x8000:14) (binary value)|Steady state window (#x8000:29"
	      ")|Steady state tolerance (#x8000:2a)|Calibration interval [100ms] (#x8000:31)|Test interval (#x8000:32)|Enable "
	      "ch. 1 filter (#x8010:06)|Ch.1 filter settings (#x8010:15)|Enable ch.2 filter (#x8020:06)|Ch.2 filter settings ("
	      "#x8020:15)"
	      MaskStyleString	      "edit,edit,popup(EL3356|EL3356-0010),edit,checkbox,edit,edit,edit,edit,edit,edit,edit,pop"
	      "up(SM-Synchron|DC-Synchron|DC-Synchron (input based)|Custom),edit,min,max,min,max,checkbox,min,max,min,max,chec"
	      "kbox,checkbox,checkbox,checkbox,checkbox,popup(FIR 50 Hz|FIR 60 Hz|IIR 1|IIR 2|IIR 3|IIR 4|IIR 5|IIR 6|IIR 7|II"
	      "R 8|Dynamic IIR),popup(FIR 50 Hz|FIR 60 Hz|IIR 1|IIR 2|IIR 3|IIR 4|IIR 5|IIR 6|IIR 7|IIR 8|Dynamic IIR),edit,ed"
	      "it,edit,edit,edit,edit,checkbox,popup(50 Hz FIR|60 Hz FIR|IIR 1|IIR 2|IIR 3|IIR 4|IIR 5|IIR 6|IIR 7|IIR 8),chec"
	      "kbox,popup(50 Hz FIR|60 Hz FIR|IIR 1|IIR 2|IIR 3|IIR 4|IIR 5|IIR 6|IIR 7|IIR 8)"
	      MaskTunableValueString  "off,off,off,off,off,off,off,off,off,off,off,off,off,off,off,off,off,off,off,off,off,of"
	      "f,off,off,off,off,off,off,off,off,off,off,off,off,off,off,off,off,off,off"
	      MaskCallbackString      "||el3356.modelChanged()||||||||||EtherCATSlave.updateCustomDCEnable();||||||||||||||||"
	      "|||||||||||"
	      MaskEnableString	      "on,on,on,on,on,on,on,on,on,on,on,on,on,off,off,off,off,off,off,off,off,off,off,on,on,on"
	      ",on,on,on,on,on,on,on,on,on,on,on,on,on,on"
	      MaskVisibilityString    "on,on,on,off,on,on,on,on,on,on,off,off,off,off,off,off,off,off,off,off,off,off,off,on,"
	      "off,on,off,on,on,off,on,on,on,on,on,on,on,on,on,on"
	      MaskToolTipString	      "on,on,on,on,on,on,on,on,on,on,on,on,on,on,on,on,on,on,on,on,on,on,on,on,on,on,on,on,on"
	      ",on,on,on,on,on,on,on,on,on,on,on"
	      MaskVariables	      "master=@1;index=@2;model=&3;revision=&4;adc=@5;range=@6;scale=@7;offset=@8;tau=@9;tsample="
	      "@10;debug=@11;omega=@12;dc_mode=@13;dc_assign_activate=@14;dc_cycle0=@15;dc_cycle0_factor=@16;dc_shift0=@17;dc_"
	      "shift0_factor=@18;dc_shift0_input=@19;dc_cycle1=@20;dc_cycle1_factor=@21;dc_shift1=@22;dc_shift1_factor=@23;sdo"
	      "_01=@24;sdo_02=@25;sdo_03=@26;sdo_04=@27;sdo_05=@28;sdo_06=@29;sdo_07=@30;sdo_08=@31;sdo_09=@32;sdo_10=@33;sdo_"
	      "11=@34;sdo_12=@35;sdo_13=@36;sdo_14=@37;sdo_15=@38;sdo_16=@39;sdo_17=@40;"
	      MaskInitialization      "Address = EtherCATSlave.formatAddress(master,index,tsample);\n\nrv = el3356(model).con"
	      "figure(adc,range,...\n    [dc_mode, dc_assign_activate, ...\n    dc_cycle0, dc_cycle0_factor,...\n    dc_shift0"
	      ", dc_shift0_factor, dc_shift0_input,...\n    dc_cycle1, dc_cycle1_factor,...\n    dc_shift1, dc_shift1_factor],"
	      " ...\n    EtherCATSlave.configureScale(2^31,scale,offset,tau),...\n    [sdo_01,   sdo_02,   sdo_03, sdo_04, sdo"
	      "_05, ...\n     sdo_06-1, sdo_07-1, sdo_08, sdo_09, sdo_10, ...\n     sdo_11,   sdo_12,   sdo_13, ...\n     sdo_"
	      "14,   sdo_15-1, ...\n     sdo_16,   sdo_17-1]);\n \nEtherCATSlave.setPortNames(...\n    {rv.PortConfig.input.po"
	      "rtname},...\n    {rv.PortConfig.output.portname});\n\nset_param(gcb,'AttributesFormatString',...\n    sprintf('"
	      "%s\\nM:%i Idx:%s',...\n            model,master,mat2str(index)))\n"
	      MaskDisplay	      "port_label('input', 1, 'Ctrl')\nport_label('output', 1, 'RMB')\nport_label('output', 2, 'Sta"
	      "tus')\n"
	      MaskSelfModifiable      on
	      MaskIconFrame	      on
	      MaskIconOpaque	      on
	      MaskIconRotate	      "none"
	      MaskPortRotate	      "default"
	      MaskIconUnits	      "normalized"
	      MaskValueString	      "0|1|EL3356||off|[]|[]|[]|[]|-1|0||SM-Synchron|hex2dec('320')|0|1|0|0|off|0|1|0|0|off|off"
	      "|on|on|off|FIR 50 Hz|FIR 50 Hz|10|hex2dec(num2hex(single(20)))|1000|5|1800|10|off|50 Hz FIR|off|50 Hz FIR"
	      MaskTabNameString	      "Main,Main,Main,Main,Main,Main,Main,Main,Main,Main,Main,Main,Distributed Clocks,Distrib"
	      "uted Clocks,Distributed Clocks,Distributed Clocks,Distributed Clocks,Distributed Clocks,Distributed Clocks,Dist"
	      "ributed Clocks,Distributed Clocks,Distributed Clocks,Distributed Clocks,CoE #x8000,CoE #x8000,CoE #x8000,CoE #x"
	      "8000,CoE #x8000,CoE #x8000,CoE #x8000,CoE #x8000,CoE #x8000,CoE #x8000,CoE #x8000,CoE #x8000,CoE #x8000,CoE #x8"
	      "0x0,CoE #x80x0,CoE #x80x0,CoE #x80x0"
	    }
	    Block {
	      BlockType		      "S-Function"
	      Name		      "EL3403_0"
	      SID		      277
	      Ports		      [0, 5]
	      Position		      [385, 431, 470, 489]
	      BackgroundColor	      "[0.909804, 0.819608, 0.321569]"
	      AttributesFormatString  "EL3403\nM:0 Idx:1"
	      LoadFcn		      "el3403().checkModelName()"
	      FunctionName	      "ec_slave3"
	      Parameters	      "Address,rv.SlaveConfig,rv.PortConfig,debug,tsample"
	      SFunctionModules	      "'ecrt_support'"
	      EnableBusSupport	      off
	      MaskType		      "EL3403"
	      MaskDescription	      "Beckhoff 3-phase power measurement terminal"
	      MaskHelp		      "web(etherlab_help_path('el3403.html'), '-helpbrowser');"
	      MaskPromptString	      "Master|Slave Index|Device Model |Variants|Current Transformation Ratio 1:|Voltage Trans"
	      "formation Ratio 1:|Sample Time (-1 inherited)|Revision|Debug|Frequency channel (F800:05)|Reference channel (F80"
	      "0:0E)|Zero cross timeout (F800:21)|Line cycle (F800:22)"
	      MaskStyleString	      "edit,edit,popup(EL3403|EL3403-0010|EL3403-0026|EL3403-0100|EL3403-0111|EL3403-0126),chec"
	      "kbox,edit,edit,edit,edit,edit,popup(Phase L1|Phase L2|Phase L3),popup(Phase L1|Phase L2|Phase L3),edit,edit"
	      MaskTunableValueString  "off,off,off,off,off,off,off,off,off,off,off,off,off"
	      MaskCallbackString      "||||||||||||"
	      MaskEnableString	      "on,on,on,on,on,on,on,on,on,on,on,on,on"
	      MaskVisibilityString    "on,on,on,on,on,on,on,off,off,on,on,on,on"
	      MaskToolTipString	      "on,on,on,on,on,on,on,on,on,on,on,on,on"
	      MaskVariables	      "master=@1;index=@2;model=&3;variant=@4;current=@5;voltage=@6;tsample=@7;revision=&8;debug="
	      "@9;freq=@10;ref=@11;zerocross=@12;cycle=@13;"
	      MaskInitialization      "Address = EtherCATSlave.formatAddress(master,index,tsample);\n\nrv = el3403(model).con"
	      "figure(variant,current,voltage,...\n    [freq-1, ref-1, zerocross, cycle]);\n\nEtherCATSlave.setPortNames(...\n"
	      "    {rv.PortConfig.input.portname},...\n    {rv.PortConfig.output.portname});\n\nset_param(gcb,'AttributesForma"
	      "tString',...\n    sprintf('%s\\nM:%i Idx:%s',...\n            model,master,mat2str(index)))\n"
	      MaskDisplay	      "port_label('output', 1, 'Current')\nport_label('output', 2, 'Voltage')\nport_label('output',"
	      " 3, 'Power')\nport_label('output', 4, 'Zero Crossing Fail')\nport_label('output', 5, 'Seq. Fail')\n"
	      MaskSelfModifiable      on
	      MaskIconFrame	      on
	      MaskIconOpaque	      on
	      MaskIconRotate	      "none"
	      MaskPortRotate	      "default"
	      MaskIconUnits	      "normalized"
	      MaskValueString	      "0|1|EL3403|off|1|1|-1||0|Phase L1|Phase L1|5|10"
	      MaskTabNameString	      "Main,Main,Main,Main,Main,Main,Main,Main,Main,Settings,Settings,Settings,Settings"
	    }
	    Block {
	      BlockType		      "S-Function"
	      Name		      "EL37x2_0"
	      SID		      253
	      Ports		      [0, 2]
	      Position		      [395, 286, 465, 324]
	      BackgroundColor	      "[0.909804, 0.819608, 0.321569]"
	      LoadFcn		      "el37x2().checkModelName()"
	      FunctionName	      "ec_slave3"
	      Parameters	      "Address,rv.SlaveConfig,rv.PortConfig,debug,tsample"
	      SFunctionModules	      "'ecrt_support'"
	      EnableBusSupport	      off
	      MaskType		      "EL37x2"
	      MaskDescription	      "Beckhoff oversampling analog input"
	      MaskHelp		      "web(etherlab_help_path('el37x2.html'), '-helpbrowser');"
	      MaskPromptString	      "Master|Slave Index|Device Model |Revision|1 Ch. only|Output Scale|Output Offset|Sample "
	      "Time|Debug|Mode/Oversampling|Assign Activate|Cycle Time Sync 0 [ns]|Factor|Shift Time Sync0 [ns]|Factor|Shift T"
	      "ime0 Input|Cycle Time Sync1 [ns]|Factor|Shift Time Sync1 [ns]|Factor"
	      MaskStyleString	      "edit,edit,popup(EL3702|EL3742),edit,checkbox,edit,edit,edit,edit,popup(1|2|3|4|5|8|10|16"
	      "|20|25|32|40|50|100|Custom),edit,min,max,min,max,checkbox,min,max,min,max"
	      MaskTunableValueString  "off,off,off,off,off,off,off,off,off,off,off,off,off,off,off,off,off,off,off,off"
	      MaskCallbackString      "||el37x2().updateRevision()|||||||EtherCATSlave.updateCustomDCEnable();||||||||||"
	      MaskEnableString	      "on,on,on,on,on,on,on,on,on,on,off,off,off,off,off,off,off,off,off,off"
	      MaskVisibilityString    "on,on,on,off,on,on,on,on,off,on,on,on,on,on,on,on,on,on,on,on"
	      MaskToolTipString	      "on,on,on,on,on,on,on,on,on,on,on,on,on,on,on,on,on,on,on,on"
	      MaskVariables	      "master=@1;index=@2;model=&3;revision=&4;one_ch=@5;scale=@6;offset=@7;tsample=@8;debug=@9;d"
	      "c_mode=@10;dc_assign_activate=@11;dc_cycle0=@12;dc_cycle0_factor=@13;dc_shift0=@14;dc_shift0_factor=@15;dc_shif"
	      "t0_input=@16;dc_cycle1=@17;dc_cycle1_factor=@18;dc_shift1=@19;dc_shift1_factor=@20;"
	      MaskInitialization      "Address = EtherCATSlave.formatAddress(master,index,tsample);\n\nrv = el37x2(model).con"
	      "figure(one_ch,...\n    [dc_mode, dc_assign_activate, ...\n    dc_cycle0, dc_cycle0_factor,...\n    dc_shift0, d"
	      "c_shift0_factor, dc_shift0_input,...\n    dc_cycle1, dc_cycle1_factor,...\n    dc_shift1, dc_shift1_factor], .."
	      ".\n    EtherCATSlave.configureScale(2^15,scale,offset));\n"
	      MaskDisplay	      "fprintf('%s\\nM:%i Idx:%s', model, master, mat2str(index))\n\n"
	      MaskIconFrame	      on
	      MaskIconOpaque	      on
	      MaskIconRotate	      "none"
	      MaskPortRotate	      "default"
	      MaskIconUnits	      "normalized"
	      MaskValueString	      "0|1|EL3702||off|[]|[]|0|0|10|hex2dec('730')|0|-10     % 10-times OS|-10000|1|off|0|-1|0|0"
	      MaskTabNameString	      "Main,Main,Main,Main,Main,Main,Main,Main,Main,Oversampling/DC,Oversampling/DC,Oversampl"
	      "ing/DC,Oversampling/DC,Oversampling/DC,Oversampling/DC,Oversampling/DC,Oversampling/DC,Oversampling/DC,Oversamp"
	      "ling/DC,Oversampling/DC"
	    }
	    Block {
	      BlockType		      "S-Function"
	      Name		      "EL4xxx_0"
	      SID		      9
	      Ports		      [1]
	      Position		      [155, 126, 225, 164]
	      BackgroundColor	      "yellow"
	      LibraryVersion	      "1.835"
	      LoadFcn		      "el4xxx().checkModelName()"
	      FunctionName	      "ec_slave3"
	      Parameters	      "Address,rv.SlaveConfig,rv.PortConfig,debug,tsample"
	      SFunctionModules	      "'ecrt_support'"
	      EnableBusSupport	      off
	      MaskType		      "EL4xxx"
	      MaskDescription	      "Beckhoff Analog Output"
	      MaskHelp		      "This block generically implements the EtherCAT 16-Bit Analog Input Terminal for various models"
	      ".\n<p/>\nThe block input is generally a <tt>double</tt> from the range 0..1 for unipolar terminals and -1..1 fo"
	      "r bipolar terminals, where 1 is the highest possible output of the terminal.\n<p/>\nExceeding the input range s"
	      "imply saturates the terminal's output.\n<p/>\nThe following Terminals are supported:\n<center>\n<table width=\""
	      "80%\">\n<tr><td>EL4008</td><td>0..10V Voltage Output</td></tr>\n<tr><td>EL4028</td><td>4..20 mA Current Output<"
	      "/td></tr>\n<tr><td>EL4034</td><td>-10..10V Voltage Output</td></tr>\n<tr><td>EL4102</td><td>0..10V Voltage Outp"
	      "ut</td></tr>\n<tr><td>EL4112</td><td>0..20mA Current Output</td></tr>\n<tr><td>EL4122</td><td>4..20mA Current O"
	      "utput</td></tr>\n<tr><td>EL4132</td><td>-10..10V Voltage Output</td></tr>\n</table>\n</center>\n<p/>\nChoose an"
	      "d set the following options:\n<h4>Master:</h4>\nSet the EtherCAT Master of this terminal.\n\n<h4>Slave Index:</"
	      "h4>\nSet the EtherCAT slave index. Following address formats are allowed:\n<ol>\n<li> Absolute addressing: a sc"
	      "alar number <<b><tt>n</tt></b>> representing the (zero based) absolute position in the bus.\n<li> SSId addressi"
	      "ng: the Secondary Slave (or 'Alias') Addressing has the form <<b><tt>[alias position]</tt></b>> where <b><tt>al"
	      "ias</tt></b> is the Secondary Slave Id of the EtherCAT slave and <b><tt>position</tt></b> is the offset after t"
	      "he slave with the given <b><tt>alias</tt></b>. The SSId has to be preprogrammed into the slave with other servi"
	      "ce tools (see 'ethercat alias --help').\n</ol>\n\n<h4>Device Model:</h4>\nChoose the device at the Indexed posi"
	      "tion of the master.\n\n<h4>Input Type:</h4>\n<ul>\n<li>Choose <b>Vector Input</b> to have a single input as a v"
	      "ector\nwith a size corresponding to the channel count of the terminal. This mode also allows a control input an"
	      "d a status output port to be displayed.\n<li>Choose <b>Separate Inputs</b> to have one input for every channel."
	      "\n</ul>\n\n<p>\nChoosing <b>Status Output</b> provides a port of type <tt>uint8_T</tt> where the status is pres"
	      "ented. This is only enabled when <b>Vector Output</b> is selected. Note: at the time of writing (1.2.2006) the "
	      "terminals do not have a status output, and hence this option is disabled!\n\n<p>\nAll input signals are multipl"
	      "ied with the factor <b>Input Scale</b>.\n\n<p>\nSet the <b>Sample Time</b> for the block. <tt>0</tt> is continu"
	      "ous sample time (runs at the model's base rate). Setting <tt>-1</tt> will try to set the time using back propag"
	      "ation.\n"
	      MaskPromptString	      "Master|Slave Index|Device Model |Revision|Vector Input|Input Scale (empty for none)|Sam"
	      "ple Time (-1 for inherited)|Debug|Distributed Clocks |Assign Activate|Cycle Time Sync 0|Factor|Shift Time Sync0"
	      "|Factor|Shift Time0 Input|Cycle Time Sync1|Factor|Shift Time Sync1|Factor"
	      MaskStyleString	      "edit,edit,popup(EL4001|EL4002|EL4004|EL4008|EL4011|EL4012|EL4014|EL4018|EL4021|EL4022|EL"
	      "4024|EL4028|EL4031|EL4032|EL4034|EL4038|EL4102|EL4104|EL4112|EL4112-0010|EL4114|EL4122|EL4124|EL4132|EL4134|EL4"
	      "001-0000-0016|EL4002-0000-0018|EL4002-0000-0016|EL4004-0000-0018|EL4004-0000-0016|EL4008-0000-0018|EL4008-0000-"
	      "0016|EL4011-0000-0018|EL4011-0000-0016|EL4012-0000-0018|EL4012-0000-0016|EL4014-0000-0018|EL4014-0000-0016|EL40"
	      "18-0000-0018|EL4018-0000-0016|EL4021-0000-0018|EL4021-0000-0016|EL4022-0000-0018|EL4022-0000-0016|EL4024-0000-0"
	      "018|EL4024-0000-0016|EL4028-0000-0018|EL4028-0000-0016|EL4031-0000-0018|EL4031-0000-0016|EL4032-0000-0018|EL403"
	      "2-0000-0016|EL4034-0000-0018|EL4034-0000-0016|EL4038-0000-0018|EL4038-0000-0016),edit,checkbox,edit,edit,edit,p"
	      "opup(Free Run|DC-Synchron|Custom),edit,min,max,min,max,checkbox,min,max,min,max"
	      MaskTunableValueString  "off,off,off,off,off,off,off,off,off,off,off,off,off,off,off,off,off,off,off"
	      MaskCallbackString      "||el4xxx().updateRevision()||||||EtherCATSlave.updateCustomDCEnable()||||||||||"
	      MaskEnableString	      "on,on,on,on,on,on,on,on,on,off,off,off,off,off,off,off,off,off,off"
	      MaskVisibilityString    "on,on,on,off,on,on,on,off,on,on,on,on,on,on,on,on,on,on,on"
	      MaskToolTipString	      "on,on,on,on,on,on,on,on,on,on,on,on,on,on,on,on,on,on,on"
	      MaskVariables	      "master=@1;index=@2;model=&3;revision=&4;vector=@5;scale=@6;tsample=@7;debug=@8;dc_mode=@9;"
	      "dc_assign_activate=@10;dc_cycle0=@11;dc_cycle0_factor=@12;dc_shift0=@13;dc_shift0_factor=@14;dc_shift0_input=@1"
	      "5;dc_cycle1=@16;dc_cycle1_factor=@17;dc_shift1=@18;dc_shift1_factor=@19;"
	      MaskInitialization      "Address = EtherCATSlave.formatAddress(master,index,tsample);\n\nrv = el4xxx(model).con"
	      "figure(vector,...\n    EtherCATSlave.configureScale(2^15,scale),...\n    [dc_mode, dc_assign_activate,...\n    "
	      " dc_cycle0, dc_cycle0_factor,...\n     dc_shift0, dc_shift0_factor, dc_shift0_input,...\n     dc_cycle1, dc_cyc"
	      "le1_factor,...\n     dc_shift1, dc_shift1_factor]);\n\n"
	      MaskDisplay	      "fprintf('%s\\n%s AIn\\nM:%i Idx:%s', ...\n    model, rv.function, master, mat2str(index))\n\n"
	      MaskIconFrame	      on
	      MaskIconOpaque	      on
	      MaskIconRotate	      "none"
	      MaskPortRotate	      "default"
	      MaskIconUnits	      "autoscale"
	      MaskValueString	      "0|1|EL4002||on|[]|-1|0|Free Run|hex2dec('700')|0|1|0|0|off|0|1|10000|0"
	      MaskTabNameString	      "Main,Main,Main,Main,Main,Main,Main,Main,Distributed Clocks,Distributed Clocks,Distribu"
	      "ted Clocks,Distributed Clocks,Distributed Clocks,Distributed Clocks,Distributed Clocks,Distributed Clocks,Distr"
	      "ibuted Clocks,Distributed Clocks,Distributed Clocks"
	    }
	    Block {
	      BlockType		      "S-Function"
	      Name		      "EL500x_0"
	      SID		      44
	      Ports		      [0, 2]
	      Position		      [515, 45, 590, 85]
	      BackgroundColor	      "yellow"
	      LoadFcn		      "el500x().checkModelName()"
	      FunctionName	      "ec_slave3"
	      Parameters	      "Address,rv.SlaveConfig,rv.PortConfig,debug,tsample"
	      SFunctionModules	      "'ecrt_support'"
	      EnableBusSupport	      off
	      MaskType		      "EL500x"
	      MaskDescription	      "Beckhoff EtherCAT SSI Input"
	      MaskHelp		      "web(etherlab_help_path('el500x.html'), '-helpbrowser');"
	      MaskPromptString	      "Master|Slave Index|Device Model|Revision|Timestamp (PDO #x1a02)|Sample Time|Debug|DC Mo"
	      "de|Assign Activate|Cycle Time Sync 0 [ns]|Factor|Shift Time Sync0 [ns]|Factor|Shift Time0 Input|Cycle Time Sync"
	      "1 [ns]|Factor|Shift Time Sync1 [ns]|Factor|8000:01 - Disable frame error|8000:02 - Enable power failure bit|800"
	      "0:03 - Enable inhibit time|8000:04 - Enable test mode|8000:05 - Check SSI-frame size|8000:06 - SSI-coding|8000:"
	      "09 - SSI-baudrate|8000:0F - SSI-frame type|8000:11 - SSI-frame size|8000:12 - SSI-data length|8000:13 - Min Inh"
	      "ibit Time [us]|8010:01 - Disable frame error|8010:02 - Enable power failure bit|8010:03 - Enable inhibit time|8"
	      "010:04 - Enable test mode|8010:06 - SSI-coding|8010:09 - SSI-baudrate|8010:0F - SSI-frame type|8010:11 - SSI-fr"
	      "ame size|8010:12 - SSI-data length|8010:13 - Min Inhibit Time [us]"
	      MaskStyleString	      "edit,edit,popup(EL5001|EL5001-0011|EL5002),edit,checkbox,edit,edit,popup(FreeRun/SM-Sync"
	      "hron|DC-Synchron|DC-Synchron (input based)|DC-Latch active (only for EL5001-001x)|Custom),edit,min,max,min,max,"
	      "checkbox,min,max,min,max,checkbox,checkbox,checkbox,checkbox,checkbox,popup(Binary|Gray),popup(1250k|1000k|500k"
	      "|250k|125k),popup(Multiturn (25 bits)|Singleturn (13 bits)|Variable (set size in Frame Size)),edit,edit,edit,ch"
	      "eckbox,checkbox,checkbox,checkbox,popup(Binary|Gray),popup(1250k|1000k|500k|250k|125k),popup(Multiturn (25 bits"
	      ")|Singleturn (13 bits)|Variable (set size in Frame Size)),edit,edit,edit"
	      MaskTunableValueString  "off,off,off,off,off,off,off,off,off,off,off,off,off,off,off,off,off,off,off,off,off,of"
	      "f,off,off,off,off,off,off,off,off,off,off,off,off,off,off,off,off,off"
	      MaskCallbackString      "||el500x.modelChanged|||||EtherCATSlave.updateCustomDCEnable()||||||||||||||||||||||||"
	      "|||||||"
	      MaskEnableString	      "on,on,on,on,on,on,on,on,off,off,off,off,off,off,off,off,off,off,on,on,on,on,on,on,on,on"
	      ",on,on,on,on,on,on,on,on,on,on,on,on,on"
	      MaskVisibilityString    "on,on,on,off,off,on,off,on,on,on,on,on,on,on,on,on,on,on,off,off,off,off,off,off,off,o"
	      "ff,off,off,off,on,on,on,on,on,on,on,on,on,on"
	      MaskToolTipString	      "on,on,on,on,on,on,on,on,on,on,on,on,on,on,on,on,on,on,on,on,on,on,on,on,on,on,on,on,on"
	      ",on,on,on,on,on,on,on,on,on,on"
	      MaskVariables	      "master=@1;index=@2;model=&3;revision=&4;pdo_x1A02=@5;tsample=@6;debug=@7;dc_mode=@8;dc_ass"
	      "ign_activate=@9;dc_cycle0=@10;dc_cycle0_factor=@11;dc_shift0=@12;dc_shift0_factor=@13;dc_shift0_input=@14;dc_cy"
	      "cle1=@15;dc_cycle1_factor=@16;dc_shift1=@17;dc_shift1_factor=@18;sdo_01=@19;sdo_02=@20;sdo_03=@21;sdo_04=@22;sd"
	      "o_05=@23;sdo_06=@24;sdo_07=@25;sdo_08=@26;sdo_09=@27;sdo_10=@28;sdo_11=@29;sdo_12=@30;sdo_13=@31;sdo_14=@32;sdo"
	      "_15=@33;sdo_16=@34;sdo_17=@35;sdo_18=@36;sdo_19=@37;sdo_20=@38;sdo_21=@39;"
	      MaskInitialization      "Address = EtherCATSlave.formatAddress(master,index,tsample);\n\nrv = el500x(model).con"
	      "figure(pdo_x1A02, ...\n    [  sdo_01,   sdo_02, sdo_03,   sdo_04,   sdo_05, sdo_06-1,...\n     sdo_07-1, sdo_08"
	      "-1, sdo_09,   sdo_10,   sdo_11,   sdo_12,...\n     sdo_13-1,   sdo_14, sdo_15, sdo_16-1, sdo_17-1, sdo_18-1,..."
	      "\n       sdo_19,   sdo_20, sdo_21],...\n    [dc_mode, dc_assign_activate, ...\n     dc_cycle0, dc_cycle0_factor"
	      ",...\n     dc_shift0, dc_shift0_factor, dc_shift0_input,...\n     dc_cycle1, dc_cycle1_factor,...\n     dc_shif"
	      "t1, dc_shift1_factor]);\n\nif numel(rv.PortConfig.output) > 2\n    EtherCATSlave.setPortNames({},...\n        {"
	      "rv.PortConfig.output.portname});\n    \n    set_param(gcb,'AttributesFormatString',...\n        sprintf('%s\\nM"
	      ":%i Idx:%s',...\n        model,master,mat2str(index)))\nelse\n    set_param(gcb,'AttributesFormatString','');\n"
	      "\n    set_param(gcb,'MaskDisplay',...\n        sprintf('disp(''%s\\\\nM:%i Idx:%s'')',...\n        model,master"
	      ",mat2str(index)))\nend\n"
	      MaskDisplay	      "disp('EL5001\\nM:0 Idx:1')"
	      MaskSelfModifiable      on
	      MaskIconFrame	      on
	      MaskIconOpaque	      on
	      MaskIconRotate	      "none"
	      MaskPortRotate	      "default"
	      MaskIconUnits	      "autoscale"
	      MaskValueString	      "0|1|EL5001||off|0|0|FreeRun/SM-Synchron|hex2dec('700')    % '120' for EL5001-0011|0|1|0|"
	      "0|off|0|1|15000|0|off|off|off|off|off|Gray|500k|Multiturn (25 bits)|25|24|0|off|off|off|off|Gray|500k|Multiturn"
	      " (25 bits)|25|24|0"
	      MaskTabNameString	      "Main,Main,Main,Main,Main,Main,Main,Distributed Clocks,Distributed Clocks,Distributed C"
	      "locks,Distributed Clocks,Distributed Clocks,Distributed Clocks,Distributed Clocks,Distributed Clocks,Distribute"
	      "d Clocks,Distributed Clocks,Distributed Clocks,CoE #x8000,CoE #x8000,CoE #x8000,CoE #x8000,CoE #x8000,CoE #x800"
	      "0,CoE #x8000,CoE #x8000,CoE #x8000,CoE #x8000,CoE #x8000,CoE #x8010,CoE #x8010,CoE #x8010,CoE #x8010,CoE #x8010"
	      ",CoE #x8010,CoE #x8010,CoE #x8010,CoE #x8010,CoE #x8010"
	    }
	    Block {
	      BlockType		      "S-Function"
	      Name		      "EL5021_0"
	      SID		      113
	      Ports		      [2, 3]
	      Position		      [515, 125, 590, 165]
	      BackgroundColor	      "yellow"
	      AttributesFormatString  "EL5021\nM:0 Idx:1"
	      UserDataPersistent      on
	      LoadFcn		      "el5021().checkModelName()"
	      FunctionName	      "ec_slave3"
	      Parameters	      "Address,rv.SlaveConfig,rv.PortConfig,debug,tsample"
	      SFunctionModules	      "'ecrt_support'"
	      EnableBusSupport	      off
	      MaskType		      "EL5021"
	      MaskDescription	      "Beckhoff EtherCAT 1Ch. Sin/Cos Encoder"
	      MaskHelp		      "web(etherlab_help_path('el5021.html'), '-helpbrowser');"
	      MaskPromptString	      "Master|Slave Index|Device Model|Revision|Sample Time (-1 inherited)|Debug|Mode|Assign A"
	      "ctivate|Cycle Time Sync 0|Factor|Shift Time Sync0|Factor|Shift Time0 Input|Cycle Time Sync1|Factor|Shift Time S"
	      "ync1|Factor|8000:01 - Enable C reset|8000:0E - Reversion of rotation|8001:01 - Frequency error counter|8001:02 "
	      "- Amplitude error counter|8001:11 - Analog resolution"
	      MaskStyleString	      "edit,edit,popup(EL5021),edit,edit,edit,popup(FreeRun/SM-Synchron|DC-Synchron|DC-Synchron"
	      " (input based)|Custom),edit,min,max,min,max,checkbox,min,max,min,max,checkbox,checkbox,checkbox,checkbox,edit"
	      MaskTunableValueString  "off,off,off,off,off,off,off,off,off,off,off,off,off,off,off,off,off,off,off,off,off,off"
	      MaskCallbackString      "||el5021().updateRevision||||EtherCATSlave.updateCustomDCEnable();|||||||||||||||"
	      MaskEnableString	      "on,on,on,on,on,on,on,off,off,off,off,off,off,off,off,off,off,on,on,on,on,on"
	      MaskVisibilityString    "on,on,on,off,on,off,on,on,on,on,on,on,on,on,on,on,on,on,on,on,on,on"
	      MaskToolTipString	      "on,on,on,on,on,on,on,on,on,on,on,on,on,on,on,on,on,on,on,on,on,on"
	      MaskVariables	      "master=@1;index=@2;model=&3;revision=&4;tsample=@5;debug=@6;dc_mode=@7;dc_assign_activate="
	      "@8;dc_cycle0=@9;dc_cycle0_factor=@10;dc_shift0=@11;dc_shift0_factor=@12;dc_shift0_input=@13;dc_cycle1=@14;dc_cy"
	      "cle1_factor=@15;dc_shift1=@16;dc_shift1_factor=@17;sdo_01=@18;sdo_02=@19;sdo_03=@20;sdo_04=@21;sdo_05=@22;"
	      MaskInitialization      "Address = EtherCATSlave.formatAddress(master,index,tsample);\n\nrv = el5021(model).con"
	      "figure(...\n    [dc_mode, dc_assign_activate, ...\n    dc_cycle0, dc_cycle0_factor,...\n    dc_shift0, dc_shift"
	      "0_factor, dc_shift0_input,...\n    dc_cycle1, dc_cycle1_factor,...\n    dc_shift1, dc_shift1_factor], ...\n    "
	      "[sdo_01, sdo_02, sdo_03, sdo_04, sdo_05]);\n \nEtherCATSlave.setPortNames(...\n    {rv.PortConfig.input.portnam"
	      "e},...\n    {rv.PortConfig.output.portname});\n\nset_param(gcb,'AttributesFormatString',...\n    sprintf('%s\\n"
	      "M:%i Idx:%s',...\n            model,master,mat2str(index)))\n"
	      MaskDisplay	      "port_label('input', 1, 'bool[2]')\nport_label('input', 2, 'Value')\nport_label('output', 1, "
	      "'bool[5]')\nport_label('output', 2, 'Counter')\nport_label('output', 3, 'Latch')\n"
	      MaskSelfModifiable      on
	      MaskIconFrame	      on
	      MaskIconOpaque	      on
	      MaskIconRotate	      "none"
	      MaskPortRotate	      "default"
	      MaskIconUnits	      "autoscale"
	      MaskValueString	      "0|1|EL5021||-1|0|FreeRun/SM-Synchron|hex2dec('700')|0|1|-30600|0|off|0|1|25000|0|off|off"
	      "|on|on|10"
	      MaskTabNameString	      "Main,Main,Main,Main,Main,Main,Distributed Clocks,Distributed Clocks,Distributed Clocks"
	      ",Distributed Clocks,Distributed Clocks,Distributed Clocks,Distributed Clocks,Distributed Clocks,Distributed Clo"
	      "cks,Distributed Clocks,Distributed Clocks,CoE #x800x,CoE #x800x,CoE #x800x,CoE #x800x,CoE #x800x"
	    }
	    Block {
	      BlockType		      "S-Function"
	      Name		      "EL5101_0"
	      SID		      263
	      Ports		      [2, 3]
	      Position		      [1005, 45, 1075, 85]
	      BackgroundColor	      "yellow"
	      UserDataPersistent      on
	      UserData		      "DataTag3"
	      LoadFcn		      "el5101('check')\nif ~strcmp(bdroot(gcb),'etherlab_lib')\n  disp([gcb ' is obsolete. Please repl"
	      "ace'])\nend"
	      FunctionName	      "ec_slave3"
	      Parameters	      "Address,rv.SlaveConfig,rv.PortConfig,debug,tsample"
	      SFunctionModules	      "'ecrt_support'"
	      EnableBusSupport	      off
	      MaskType		      "EL5101"
	      MaskDescription	      "Beckhoff EtherCAT Incremental Encoder Input"
	      MaskHelp		      "web(etherlab_help_path('el5101.html'), '-helpbrowser');"
	      MaskPromptString	      "Master|Slave Index|Device Model|DC Mode|RxPdo #x1601 (Excl 1602,1603)|RxPdo #x1602 (Exc"
	      "l 1601,1603)|RxPdo #x1603 (Excl 1601,1602)|TxPdo #x1a01 (Excl 1a03,1a04,1a05,1a06,1a07,1a08)|TxPdo #x1a02 (Excl"
	      " 1a03,1a04,1a05,1a06,1a07,1a08)|TxPdo #x1a03 (Excl 1a01,1a02,1a04)|TxPdo #x1a04 (Excl 1a01,1a02,1a03)|TxPdo #x1"
	      "a05 (Excl 1a01,1a02,1a06)|TxPdo #x1a06 (Excl 1a01,1a02,1a05)|TxPdo #x1a07 (Excl 1a01,1a02,1a08)|TxPdo #x1a08 (E"
	      "xcl 1a01,1a02,1a07)|Sample Time (-1 inherited)|Debug|8000:01 - Enable Register Reload|8000:02 - Enable Index Re"
	      "set|8000:03 - Enable FWD Count|8000:04 - Enable Positive Gate|8000:05 - Enable Negaitive Gate|8001:01 - Frequen"
	      "cy Window|8001:02 - Counter Reload Value|8010:01 - Enable C reset|8010:02 - Enable extern reset|8010:03 - Enabl"
	      "e up/down counter|8010:04 - Gate polarity|8010:08 - Disable filter|8010:0A - Enable micro increments|8010:0B - "
	      "Open cct det A|8010:0C - Open cct det B|8010:0D - Open cct det C|8010:0E - Reversion of rotation|8010:10 - Exte"
	      "rn Reset polarity|8010:11 - Frequency window|8010:13 - Frequency scaling|8010:14 - Period scaling|8010:15 - Fre"
	      "quency resolution|8010:16 - Period resolution|8010:17 - Frequency Wait Time"
	      MaskStyleString	      "edit,edit,popup(EL5101|EL5101-1006),popup(FreeRun/SM-Synchron|DC-Synchron|DC-Synchron (i"
	      "nput based)),checkbox,checkbox,checkbox,checkbox,checkbox,checkbox,checkbox,checkbox,checkbox,checkbox,checkbox"
	      ",edit,edit,checkbox,checkbox,checkbox,checkbox,checkbox,edit,edit,checkbox,checkbox,checkbox,popup(Disable gate"
	      "|Enable pos. gate|Enable neg. gate),checkbox,checkbox,checkbox,checkbox,checkbox,checkbox,checkbox,edit,edit,ed"
	      "it,edit,edit,edit"
	      MaskTunableValueString  "off,off,off,off,off,off,off,off,off,off,off,off,off,off,off,off,off,off,off,off,off,of"
	      "f,off,off,off,off,off,off,off,off,off,off,off,off,off,off,off,off,off,off,off"
	      MaskCallbackString      "||||el5101('ui')|el5101('ui')|el5101('ui')|el5101('ui')|el5101('ui')|el5101('ui')|el51"
	      "01('ui')|el5101('ui')|el5101('ui')|el5101('ui')|el5101('ui')||||||||||||||||||||||||||"
	      MaskEnableString	      "on,on,on,on,off,off,on,off,off,on,off,on,on,on,on,on,on,on,on,on,on,on,on,on,on,on,on,o"
	      "n,on,on,on,on,on,on,on,on,on,on,on,on,on"
	      MaskVisibilityString    "on,on,on,on,on,on,on,on,on,on,on,on,on,on,on,on,off,on,on,on,on,on,on,on,on,on,on,on,o"
	      "n,on,on,on,on,on,on,on,on,on,on,on,on"
	      MaskToolTipString	      "on,on,on,on,on,on,on,on,on,on,on,on,on,on,on,on,on,on,on,on,on,on,on,on,on,on,on,on,on"
	      ",on,on,on,on,on,on,on,on,on,on,on,on"
	      MaskVariables	      "master=@1;index=@2;model=&3;dcmode=&4;x1601=&5;x1602=&6;x1603=&7;x1A01=&8;x1A02=&9;x1A03=&"
	      "10;x1A04=&11;x1A05=&12;x1A06=&13;x1A07=&14;x1A08=&15;tsample=@16;debug=@17;n8000_01=@18;n8000_02=@19;n8000_03=@"
	      "20;n8000_04=@21;n8000_05=@22;n8001_01=@23;n8001_02=@24;x8010_01=@25;x8010_02=@26;x8010_03=@27;x8010_04=@28;x801"
	      "0_08=@29;x8010_0A=@30;x8010_0B=@31;x8010_0C=@32;x8010_0D=@33;x8010_0E=@34;x8010_10=@35;x8010_11=@36;x8010_13=@3"
	      "7;x8010_14=@38;x8010_15=@39;x8010_16=@40;x8010_17=@41;"
	      MaskInitialization      "Address = EtherCATSlave.formatAddress(master,index,tsample);\n\nel5101('set');\nrv = g"
	      "et_param(gcbh,'UserData');\nrv.SlaveConfig.sdo = {...\n    hex2dec('1011'), 1,32,hex2dec('64616f6c');\n    hex2"
	      "dec('8000'), 1, 8,n8000_01;\n    hex2dec('8000'), 2, 8,n8000_02;\n    hex2dec('8000'), 3, 8,n8000_03;\n    hex2"
	      "dec('8000'), 4, 8,n8000_04;\n    hex2dec('8000'), 5, 8,n8000_05;\n    hex2dec('8001'), 1,16,n8001_01;\n    hex2"
	      "dec('8001'), 2,16,n8001_02;\n    hex2dec('8010'), 1, 8,x8010_01;\n    hex2dec('8010'), 2, 8,x8010_02;\n    hex2"
	      "dec('8010'), 3, 8,x8010_03;\n    hex2dec('8010'), 4, 8,x8010_04-1;\n    hex2dec('8010'), 8, 8,x8010_08;\n    he"
	      "x2dec('8010'),10, 8,x8010_0A;\n    hex2dec('8010'),11, 8,x8010_0B;\n    hex2dec('8010'),12, 8,x8010_0C;\n    he"
	      "x2dec('8010'),13, 8,x8010_0D;\n    hex2dec('8010'),14, 8,x8010_0E;\n    hex2dec('8010'),16, 8,x8010_10;\n    he"
	      "x2dec('8010'),17,16,x8010_11;\n    hex2dec('8010'),19,16,x8010_13;\n    hex2dec('8010'),20,16,x8010_14;\n    he"
	      "x2dec('8010'),21,16,x8010_15;\n    hex2dec('8010'),22,16,x8010_16;\n    hex2dec('8010'),23,16,x8010_17;\n};\n"
	      MaskDisplay	      "fprintf('%s\\nIncr.-Enc\\nM:%i Idx:%s', model, master, mat2str(index))\n"
	      MaskSelfModifiable      on
	      MaskIconFrame	      on
	      MaskIconOpaque	      on
	      MaskIconRotate	      "none"
	      MaskPortRotate	      "default"
	      MaskIconUnits	      "autoscale"
	      MaskValueString	      "0|1|EL5101|FreeRun/SM-Synchron|off|off|on|off|off|on|off|off|off|off|off|0|0|off|off|off"
	      "|on|off|100|65535|off|off|off|Enable pos. gate|on|off|on|on|off|off|on|10000|100|100|100|500|1600"
	      MaskTabNameString	      "Main,Main,Main,Main,Main,Main,Main,Main,Main,Main,Main,Main,Main,Main,Main,Main,Main,C"
	      "oE #x8000,CoE #x8000,CoE #x8000,CoE #x8000,CoE #x8000,CoE #x8001,CoE #x8001,CoE #x8010,CoE #x8010,CoE #x8010,Co"
	      "E #x8010,CoE #x8010,CoE #x8010,CoE #x8010,CoE #x8010,CoE #x8010,CoE #x8010,CoE #x8010,CoE #x8010,CoE #x8010,CoE"
	      " #x8010,CoE #x8010,CoE #x8010,CoE #x8010"
	    }
	    Block {
	      BlockType		      "S-Function"
	      Name		      "EL5101_0010_0"
	      SID		      264
	      Ports		      [2, 3]
	      Position		      [1005, 111, 1075, 149]
	      BackgroundColor	      "yellow"
	      UserDataPersistent      on
	      UserData		      "DataTag4"
	      LoadFcn		      "el5101_0010('check')\nif ~strcmp(bdroot(gcb),'etherlab_lib')\n  disp([gcb ' is obsolete. Please"
	      " replace'])\nend"
	      FunctionName	      "ec_slave3"
	      Parameters	      "Address,rv.SlaveConfig,rv.PortConfig,debug,tsample"
	      SFunctionModules	      "'ecrt_support'"
	      EnableBusSupport	      off
	      MaskType		      "EL5101-0010"
	      MaskDescription	      "Beckhoff EtherCAT Incremental Encoder Input"
	      MaskHelp		      "web(etherlab_help_path('el5101-0010.html'), '-helpbrowser');"
	      MaskPromptString	      "Master|Slave Index|Device Model|DC Mode|RxPdo #x1600 (Excl 1601)|RxPdo #x1601 (Excl 160"
	      "0)|TxPdo #x1a00 (Excl 1a01)|TxPdo #x1a01 (Excl 1a00)|TxPdo #x1a02 (Excl 1a03)|TxPdo #x1a03 (Excl 1a02)|TxPdo #x"
	      "1a04 (Excl 1a05)|TxPdo #x1a05 (Excl 1a04)|Sample Time (-1 inherited)|Debug|8000:01 - Enable C reset|8000:02 - E"
	      "nable extern reset|8000:04 - Gate polarity|8000:0B - Open cct det A|8000:0C - Open cct det B|8000:0D - Open cct"
	      " det C|8000:0E - Reversion of rotation|8000:10 - Extern Reset polarity|8000:11 - Frequency window|8000:13 - Fre"
	      "quency scaling|8000:14 - Period scaling|8000:15 - Frequency resolution|8000:16 - Period resolution|8000:17 - Fr"
	      "equency Wait Time"
	      MaskStyleString	      "edit,edit,popup(EL5101-0010),popup(FreeRun/SM-Synchron|DC-Synchron|DC-Synchron (input ba"
	      "sed)),checkbox,checkbox,checkbox,checkbox,checkbox,checkbox,checkbox,checkbox,edit,edit,checkbox,checkbox,popup"
	      "(Disable gate|Enable pos. gate|Enable neg. gate),checkbox,checkbox,checkbox,checkbox,checkbox,edit,edit,edit,ed"
	      "it,edit,edit"
	      MaskTunableValueString  "off,off,off,off,off,off,off,off,off,off,off,off,off,off,off,off,off,off,off,off,off,of"
	      "f,off,off,off,off,off,off"
	      MaskCallbackString      "||||el5101_0010('ui')|el5101_0010('ui')|el5101_0010('ui')|el5101_0010('ui')|el5101_001"
	      "0('ui')|el5101_0010('ui')|el5101_0010('ui')|el5101_0010('ui')||||||||||||||||"
	      MaskEnableString	      "on,on,on,on,on,off,on,off,on,on,on,on,on,on,on,on,on,on,on,on,on,on,on,on,on,on,on,on"
	      MaskVisibilityString    "on,on,on,on,on,on,on,on,on,on,off,on,on,off,on,on,on,on,on,on,on,on,on,on,on,on,on,on"
	      MaskToolTipString	      "on,on,on,on,on,on,on,on,on,on,on,on,on,on,on,on,on,on,on,on,on,on,on,on,on,on,on,on"
	      MaskVariables	      "master=@1;index=@2;model=&3;dcmode=&4;x1600=&5;x1601=&6;x1A00=&7;x1A01=&8;x1A02=&9;x1A03=&"
	      "10;x1A04=&11;x1A05=&12;tsample=@13;debug=@14;x8000_01=@15;x8000_02=@16;x8000_04=@17;x8000_0B=@18;x8000_0C=@19;x"
	      "8000_0D=@20;x8000_0E=@21;x8000_10=@22;x8000_11=@23;x8000_13=@24;x8000_14=@25;x8000_15=@26;x8000_16=@27;x8000_17"
	      "=@28;"
	      MaskInitialization      "Address = EtherCATSlave.formatAddress(master,index,tsample);\n\nel5101_0010('set');\nr"
	      "v = get_param(gcbh,'UserData');\nrv.SlaveConfig.sdo = {...\n    hex2dec('1011'), 1,32,hex2dec('64616f6c');\n   "
	      " hex2dec('8000'), 1, 8,x8000_01;\n    hex2dec('8000'), 2, 8,x8000_02;\n    hex2dec('8000'), 4, 8,x8000_04-1;\n "
	      "   hex2dec('8000'),11, 8,x8000_0B;\n    hex2dec('8000'),12, 8,x8000_0C;\n    hex2dec('8000'),13, 8,x8000_0D;\n "
	      "   hex2dec('8000'),14, 8,x8000_0E;\n    hex2dec('8000'),16, 8,x8000_10;\n    hex2dec('8000'),17,16,x8000_11;\n "
	      "   hex2dec('8000'),19,16,x8000_13;\n    hex2dec('8000'),20,16,x8000_14;\n    hex2dec('8000'),21,16,x8000_15;\n "
	      "   hex2dec('8000'),22,16,x8000_16;\n    hex2dec('8000'),23,16,x8000_17;\n};\n"
	      MaskDisplay	      "fprintf('%s\\nIncr.-Enc\\nM:%i Idx:%s', model, master, mat2str(index))\n"
	      MaskSelfModifiable      on
	      MaskIconFrame	      on
	      MaskIconOpaque	      on
	      MaskIconRotate	      "none"
	      MaskPortRotate	      "default"
	      MaskIconUnits	      "autoscale"
	      MaskValueString	      "0|1|EL5101-0010|FreeRun/SM-Synchron|on|off|on|off|off|off|off|off|0|0|off|off|Enable pos"
	      ". gate|on|on|off|off|on|10000|100|100|100|100|400"
	      MaskTabNameString	      "Main,Main,Main,Main,Main,Main,Main,Main,Main,Main,Main,Main,Main,Main,CoE #x8000,CoE #"
	      "x8000,CoE #x8000,CoE #x8000,CoE #x8000,CoE #x8000,CoE #x8000,CoE #x8000,CoE #x8000,CoE #x8000,CoE #x8000,CoE #x"
	      "8000,CoE #x8000,CoE #x8000"
	    }
	    Block {
	      BlockType		      "S-Function"
	      Name		      "EL515x_1"
	      SID		      265
	      Ports		      [2, 2]
	      Position		      [1005, 181, 1075, 219]
	      BackgroundColor	      "yellow"
	      UserDataPersistent      on
	      UserData		      "DataTag5"
	      LoadFcn		      "el515x('check')\nif ~strcmp(bdroot(gcb),'etherlab_lib')\n  disp([gcb ' is obsolete. Please repl"
	      "ace'])\nend"
	      FunctionName	      "ec_slave3"
	      Parameters	      "Address,rv.SlaveConfig,rv.PortConfig,debug,tsample"
	      SFunctionModules	      "'ecrt_support'"
	      EnableBusSupport	      off
	      MaskType		      "EL515x"
	      MaskDescription	      "Beckhoff EtherCAT Incremental Encoder Input"
	      MaskHelp		      "web(etherlab_help_path('el515x.html'), '-helpbrowser');"
	      MaskPromptString	      "Master|Slave Index|Device Model|DC Mode|RxPdo #x1600 (Excl 1601)|RxPdo #x1601 (Excl 160"
	      "0)|RxPdo #x1602 (Excl 1603)|RxPdo #x1603 (Excl 1602)|TxPdo #x1a00 (Excl 1a01)|TxPdo #x1a01 (Excl 1a00)|TxPdo #x"
	      "1a02 (Excl 1a03)|TxPdo #x1a03 (Excl 1a02)|TxPdo #x1a04 (Excl 1a05)|TxPdo #x1a05 (Excl 1a04)|TxPdo #x1a06 (Excl "
	      "1a07)|TxPdo #x1a07 (Excl 1a06)|Sample Time (-1 inherited)|Debug|8000:01 - Enable C reset|8000:02 - Enable exter"
	      "n reset|8000:03 - Enable up/down counter|8000:04 - Gate polarity|8000:08 - Disable filter|8000:0A - Enable micr"
	      "o increments|8000:0E - Reversion of rotation|8000:0F - Freqency window in ms|8000:10 - Extern Reset polarity|80"
	      "00:11 - Frequency window|8000:13 - Frequency scaling|8000:14 - Period scaling|8000:15 - Frequency resolution|80"
	      "00:16 - Period resolution|8000:17 - Frequency Wait Time|8010:03 - Enable up/down counter|8010:08 - Disable filt"
	      "er|8010:0A - Enable micro increments|8010:0E - Reversion of rotation|8010:0F - Freqency window in ms|8010:11 - "
	      "Frequency window|8010:13 - Frequency scaling|8010:14 - Period scaling|8010:15 - Frequency resolution|8010:16 - "
	      "Period resolution|8010:17 - Frequency Wait Time"
	      MaskStyleString	      "edit,edit,popup(EL5151|EL5151-0080|EL5152),popup(FreeRun/SM-Synchron|DC-Synchron|DC-Sync"
	      "hron (input based)),checkbox,checkbox,checkbox,checkbox,checkbox,checkbox,checkbox,checkbox,checkbox,checkbox,c"
	      "heckbox,checkbox,edit,edit,checkbox,checkbox,checkbox,popup(Disable gate|Enable pos. gate|Enable neg. gate),che"
	      "ckbox,checkbox,checkbox,checkbox,checkbox,edit,edit,edit,edit,edit,edit,checkbox,checkbox,checkbox,checkbox,che"
	      "ckbox,edit,edit,edit,edit,edit,edit"
	      MaskTunableValueString  "off,off,off,off,off,off,off,off,off,off,off,off,off,off,off,off,off,off,off,off,off,of"
	      "f,off,off,off,off,off,off,off,off,off,off,off,off,off,off,off,off,off,off,off,off,off,off"
	      MaskCallbackString      "||el515x('ui')||el515x('ui')|el515x('ui')|el515x('ui')|el515x('ui')|el515x('ui')|el515"
	      "x('ui')|el515x('ui')|el515x('ui')|el515x('ui')|el515x('ui')|el515x('ui')|el515x('ui')||||||||||||||||||||||||||"
	      "||"
	      MaskEnableString	      "on,on,on,on,on,off,on,on,on,off,on,on,on,on,on,on,on,on,on,on,on,on,on,on,on,on,on,on,o"
	      "n,on,on,on,on,on,on,on,on,on,on,on,on,on,on,on"
	      MaskVisibilityString    "on,on,on,on,on,on,on,on,on,on,on,on,on,on,on,on,on,off,off,off,on,off,on,on,on,on,off,"
	      "on,on,on,on,on,on,on,on,on,on,on,on,on,on,on,on,on"
	      MaskToolTipString	      "on,on,on,on,on,on,on,on,on,on,on,on,on,on,on,on,on,on,on,on,on,on,on,on,on,on,on,on,on"
	      ",on,on,on,on,on,on,on,on,on,on,on,on,on,on,on"
	      MaskVariables	      "master=@1;index=@2;model=&3;dcmode=&4;x1600=&5;x1601=&6;x1602=&7;x1603=&8;x1A00=&9;x1A01=&"
	      "10;x1A02=&11;x1A03=&12;x1A04=&13;x1A05=&14;x1A06=&15;x1A07=&16;tsample=@17;debug=@18;x8000_01=@19;x8000_02=@20;"
	      "x8000_03=@21;x8000_04=@22;x8000_08=@23;x8000_0A=@24;x8000_0E=@25;x8000_0F=@26;x8000_10=@27;x8000_11=@28;x8000_1"
	      "3=@29;x8000_14=@30;x8000_15=@31;x8000_16=@32;x8000_17=@33;x8010_03=@34;x8010_08=@35;x8010_0A=@36;x8010_0E=@37;x"
	      "8010_0F=@38;x8010_11=@39;x8010_13=@40;x8010_14=@41;x8010_15=@42;x8010_16=@43;x8010_17=@44;"
	      MaskInitialization      "Address = EtherCATSlave.formatAddress(master,index,tsample);\n\nel515x('set');\nrv = g"
	      "et_param(gcbh,'UserData');\nrv.SlaveConfig.sdo = {...\n    hex2dec('8000'), 3, 8,x8000_03;\n    hex2dec('8000')"
	      ", 8, 8,x8000_08;\n    hex2dec('8000'),10, 8,x8000_0A;\n    hex2dec('8000'),14, 8,x8000_0E;\n    hex2dec('8000')"
	      ",15, 8,x8000_0F;\n    hex2dec('8000'),17,16,x8000_11;\n    hex2dec('8000'),19,16,x8000_13;\n    hex2dec('8000')"
	      ",20,16,x8000_14;\n    hex2dec('8000'),21,16,x8000_15;\n    hex2dec('8000'),22,16,x8000_16;\n    hex2dec('8000')"
	      ",23,16,x8000_17;\n};\n\nif strncmp(model,'EL5151',6)\n    rv.SlaveConfig.sdo = vertcat(rv.SlaveConfig.sdo,...\n"
	      "        { hex2dec('8000'), 1, 8,x8000_01;\n          hex2dec('8000'), 2, 8,x8000_02;\n          hex2dec('8000')"
	      ", 4, 8,x8000_04;\n          hex2dec('8000'),16, 8,x8000_10});\nelse\n    rv.SlaveConfig.sdo = vertcat(rv.SlaveC"
	      "onfig.sdo,...\n        { hex2dec('8010'), 3, 8,x8010_03;\n          hex2dec('8010'), 8, 8,x8010_08;\n          "
	      "hex2dec('8010'),10, 8,x8010_0A;\n          hex2dec('8010'),14, 8,x8010_0E;\n          hex2dec('8010'),15, 8,x80"
	      "10_0F;\n          hex2dec('8010'),17,16,x8010_11;\n          hex2dec('8010'),19,16,x8010_13;\n          hex2dec"
	      "('8010'),20,16,x8010_14;\n          hex2dec('8010'),21,16,x8010_15;\n          hex2dec('8010'),22,16,x8010_16;\n"
	      "          hex2dec('8010'),23,16,x8010_17});\nend\n"
	      MaskDisplay	      "fprintf('%s\\nIncr.-Enc\\nM:%i Idx:%s', model, master, mat2str(index))\n"
	      MaskSelfModifiable      on
	      MaskIconFrame	      on
	      MaskIconOpaque	      on
	      MaskIconRotate	      "none"
	      MaskPortRotate	      "default"
	      MaskIconUnits	      "autoscale"
	      MaskValueString	      "0|1|EL5152|FreeRun/SM-Synchron|on|off|off|off|on|off|off|off|off|off|off|off|0|0|off|off"
	      "|off|Enable pos. gate|off|off|off|off|on|10000|100|100|100|100|1600|off|off|off|off|off|10000|100|100|100|100|1"
	      "600"
	      MaskTabNameString	      "Main,Main,Main,Main,Main,Main,Main,Main,Main,Main,Main,Main,Main,Main,Main,Main,Main,M"
	      "ain,CoE #x8000,CoE #x8000,CoE #x8000,CoE #x8000,CoE #x8000,CoE #x8000,CoE #x8000,CoE #x8000,CoE #x8000,CoE #x80"
	      "00,CoE #x8000,CoE #x8000,CoE #x8000,CoE #x8000,CoE #x8000,CoE #x8010,CoE #x8010,CoE #x8010,CoE #x8010,CoE #x801"
	      "0,CoE #x8010,CoE #x8010,CoE #x8010,CoE #x8010,CoE #x8010,CoE #x8010"
	    }
	    Block {
	      BlockType		      "S-Function"
	      Name		      "EL51xx_0"
	      SID		      114
	      Ports		      [2, 3]
	      Position		      [515, 205, 590, 245]
	      BackgroundColor	      "yellow"
	      AttributesFormatString  "EL5101\nM:0 Idx:1"
	      LibraryVersion	      "1.1433"
	      LoadFcn		      "el51xx().checkModelName()"
	      FunctionName	      "ec_slave3"
	      Parameters	      "Address,rv.SlaveConfig,rv.PortConfig,debug,tsample"
	      SFunctionModules	      "'ecrt_support'"
	      EnableBusSupport	      off
	      MaskType		      "EL51xx"
	      MaskDescription	      "Beckhoff EtherCAT Incremental Encoder Input"
	      MaskHelp		      "web(etherlab_help_path('el51xx.html'), '-helpbrowser');"
	      MaskPromptString	      "Master|Slave Index|Device Model|Revision|RxPdo #x1600|RxPdo #x1601|RxPdo #x1602|RxPdo #"
	      "x1603|TxPdo #x1a00|TxPdo #x1a01|TxPdo #x1a02|TxPdo #x1a03|TxPdo #x1a04|TxPdo #x1a05|TxPdo #x1a06|TxPdo #x1a07|S"
	      "ample Time (-1 inherited)|Debug|DC Mode|Assign Activate|Cycle Time Sync 0 [ns]|Factor|Shift Time Sync0 [ns]|Fac"
	      "tor|Shift Time0 Input|Cycle Time Sync1 [ns]|Factor|Shift Time Sync1 [ns]|Factor|8000:01 - Enable register reloa"
	      "d|8000:02 - Enable index reset|8000:03 - Enable FWD count|8000:04 - Enable pos. gate|8000:05 - Enable neg. gate"
	      "|8000:01 - Enable C reset|8000:02 - Enable extern reset|8000:03 - Enable up/down counter|8000:04 - Gate polarit"
	      "y|8000:08 - Disable filter|8000:0A - Enable micro increments|8000:0B - Open circuit detection A|8000:0C - Open "
	      "circuit detection B|8000:0D - Open circuit detection C|8000:0E - Reversion of rotation|8000:0F - Frequency wind"
	      "ow base (8000:11)|8000:10 - Extern reset polarity|8000:11 - Frequency window|8000:13 - Frequency scaling [1/Hz]"
	      "|8000:14 - Period scaling [ns]|8000:15 - Frequency resolution [1/Hz]|8000:16 - Period resolution [ns]|8000:17 -"
	      " Frequency wait time [ms]|8001:01 - Frequency window [16us]|8001:02 - Counter reload value|8010:01 - Enable C r"
	      "eset|8010:02 - Enable extern reset|8010:03 - Enable up/down counter|8010:04 - Gate polarity|8010:08 - Disable f"
	      "ilter|8010:0A - Enable micro increments|8010:0B - Open circuit detection A|8010:0C - Open circuit detection B|8"
	      "010:0D - Open circuit detection C|8010:0E - Reversion of rotation|8010:0F - Frequency window base (8010:11)|801"
	      "0:10 - Extern reset polarity|8010:11 - Frequency window|8010:13 - Frequency scaling [1/Hz]|8010:14 - Period sca"
	      "ling [ns]|8010:15 - Frequency resolution [1/Hz]|8010:16 - Period resolution [ns]|8010:17 - Frequency wait time "
	      "[ms]"
	      MaskStyleString	      "edit,edit,popup(EL5101|EL5101-0010|EL5151|EL5152|EL5152-0000-0016),edit,checkbox,checkbo"
	      "x,checkbox,checkbox,checkbox,checkbox,checkbox,checkbox,checkbox,checkbox,checkbox,checkbox,edit,edit,popup(Fre"
	      "eRun/SM-Synchron|DC-Synchron|DC-Synchron (input based)|Custom),edit,min,max,min,max,checkbox,min,max,min,max,ch"
	      "eckbox,checkbox,checkbox,checkbox,checkbox,checkbox,checkbox,checkbox,popup(Disable gate|Enable pos. gate|Enabl"
	      "e neg. gate),checkbox,checkbox,checkbox,checkbox,checkbox,checkbox,popup(us|ms),popup(Falling edge|Rising edge)"
	      ",edit,edit,edit,edit,edit,edit,edit,edit,checkbox,checkbox,checkbox,popup(Disable gate|Enable pos. gate|Enable "
	      "neg. gate),checkbox,checkbox,checkbox,checkbox,checkbox,checkbox,popup(us|ms),popup(Falling edge|Rising edge),e"
	      "dit,edit,edit,edit,edit,edit"
	      MaskTunableValueString  "off,off,off,off,off,off,off,off,off,off,off,off,off,off,off,off,off,off,off,off,off,of"
	      "f,off,off,off,off,off,off,off,off,off,off,off,off,off,off,off,off,off,off,off,off,off,off,off,off,off,off,off,o"
	      "ff,off,off,off,off,off,off,off,off,off,off,off,off,off,off,off,off,off,off,off,off,off,off"
	      MaskCallbackString      "||el51xx.modelChanged||el51xx.updatePDO|el51xx.updatePDO|el51xx.updatePDO|el51xx.updat"
	      "ePDO|el51xx.updatePDO|el51xx.updatePDO|el51xx.updatePDO|el51xx.updatePDO|el51xx.updatePDO|el51xx.updatePDO|el51"
	      "xx.updatePDO|el51xx.updatePDO|||EtherCATSlave.updateCustomDCEnable()|||||||||||||||||||||||||||||||||||||||||||"
	      "||||||||||"
	      MaskEnableString	      "on,on,on,on,on,on,off,off,on,on,on,off,off,off,off,off,on,on,on,off,off,off,off,off,off"
	      ",off,off,off,off,on,on,on,on,on,on,on,on,on,on,on,on,on,on,on,on,on,on,on,on,on,on,on,on,on,on,on,on,on,on,on,o"
	      "n,on,on,on,on,on,on,on,on,on,on,on"
	      MaskVisibilityString    "on,on,on,off,off,on,on,on,off,on,on,on,on,on,on,on,on,off,on,on,on,on,on,on,on,on,on,o"
	      "n,on,on,on,on,on,on,off,off,off,off,off,off,off,off,off,off,off,off,off,off,off,off,off,off,off,on,off,off,off,"
	      "off,off,off,off,off,off,off,off,off,off,off,off,off,off,off"
	      MaskToolTipString	      "on,on,on,on,on,on,on,on,on,on,on,on,on,on,on,on,on,on,on,on,on,on,on,on,on,on,on,on,on"
	      ",on,on,on,on,on,on,on,on,on,on,on,on,on,on,on,on,on,on,on,on,on,on,on,on,on,on,on,on,on,on,on,on,on,on,on,on,on"
	      ",on,on,on,on,on,on"
	      MaskVariables	      "master=@1;index=@2;model=&3;revision=&4;pdo_x1600=@5;pdo_x1601=@6;pdo_x1602=@7;pdo_x1603=@"
	      "8;pdo_x1A00=@9;pdo_x1A01=@10;pdo_x1A02=@11;pdo_x1A03=@12;pdo_x1A04=@13;pdo_x1A05=@14;pdo_x1A06=@15;pdo_x1A07=@1"
	      "6;tsample=@17;debug=@18;dc_mode=@19;dc_assign_activate=@20;dc_cycle0=@21;dc_cycle0_factor=@22;dc_shift0=@23;dc_"
	      "shift0_factor=@24;dc_shift0_input=@25;dc_cycle1=@26;dc_cycle1_factor=@27;dc_shift1=@28;dc_shift1_factor=@29;sdo"
	      "_01=@30;sdo_02=@31;sdo_03=@32;sdo_04=@33;sdo_05=@34;sdo_06=@35;sdo_07=@36;sdo_08=@37;sdo_09=@38;sdo_10=@39;sdo_"
	      "11=@40;sdo_12=@41;sdo_13=@42;sdo_14=@43;sdo_15=@44;sdo_16=@45;sdo_17=@46;sdo_18=@47;sdo_19=@48;sdo_20=@49;sdo_2"
	      "1=@50;sdo_22=@51;sdo_23=@52;sdo_24=@53;sdo_25=@54;sdo_26=@55;sdo_27=@56;sdo_28=@57;sdo_29=@58;sdo_30=@59;sdo_31"
	      "=@60;sdo_32=@61;sdo_33=@62;sdo_34=@63;sdo_35=@64;sdo_36=@65;sdo_37=@66;sdo_38=@67;sdo_39=@68;sdo_40=@69;sdo_41="
	      "@70;sdo_42=@71;sdo_43=@72;"
	      MaskInitialization      "Address = EtherCATSlave.formatAddress(master,index,tsample);\n\npdo = hex2dec({'1600',"
	      " '1601', '1602', '1603',...\n     '1A00', '1A01', '1A02', '1A03', '1A04', ...\n     '1A05', '1A06', '1A07'});\n"
	      "     \nrv = el51xx(model).configure(...\n    pdo(boolean([pdo_x1600, pdo_x1601, pdo_x1602, ...\n               "
	      "  pdo_x1603, pdo_x1A00, pdo_x1A01, ...\n                 pdo_x1A02, pdo_x1A03, pdo_x1A04, ...\n                "
	      " pdo_x1A05, pdo_x1A06, pdo_x1A07])), ...\n    [  sdo_01,   sdo_02,   sdo_03, sdo_04, sdo_05, sdo_06, sdo_07,..."
	      " \n       sdo_08, sdo_09-1,   sdo_10, sdo_11, sdo_12, sdo_13, sdo_14,...\n       sdo_15, sdo_16-1, sdo_17-1, sd"
	      "o_18, sdo_19, sdo_20, sdo_21,...\n       sdo_22,   sdo_23,   sdo_24, sdo_25, sdo_26, sdo_27, sdo_28,...\n     s"
	      "do_29-1,   sdo_30,   sdo_31, sdo_32, sdo_33, sdo_34, sdo_35,...\n     sdo_36-1, sdo_37-1,   sdo_38, sdo_39, sdo"
	      "_40, sdo_41, sdo_42,...\n       sdo_43],...\n    [dc_mode, dc_assign_activate, ...\n     dc_cycle0, dc_cycle0_f"
	      "actor,...\n     dc_shift0, dc_shift0_factor, dc_shift0_input,...\n     dc_cycle1, dc_cycle1_factor,...\n     dc"
	      "_shift1, dc_shift1_factor]);     \n\nEtherCATSlave.setPortNames(...\n    {rv.PortConfig.input.portname},...\n  "
	      "  {rv.PortConfig.output.portname});\n\nset_param(gcb,'AttributesFormatString',...\n    sprintf('%s\\nM:%i Idx:%"
	      "s',...\n            model,master,mat2str(index)))\n\n"
	      MaskDisplay	      "port_label('input', 1, 'Ctrl')\nport_label('input', 2, 'Value')\nport_label('output', 1, 'St"
	      "atus')\nport_label('output', 2, 'Counter')\nport_label('output', 3, 'Latch')\n"
	      MaskSelfModifiable      on
	      MaskIconFrame	      on
	      MaskIconOpaque	      on
	      MaskIconRotate	      "none"
	      MaskPortRotate	      "default"
	      MaskIconUnits	      "autoscale"
	      MaskValueString	      "0|1|EL5101||off|on|off|off|off|on|off|off|off|off|off|off|-1|0|FreeRun/SM-Synchron|hex2d"
	      "ec('320')    % EL51x1: '320'; El5152: '720'|0|1|0|0|off|0|1|0|0|off|off|off|on|off|off|off|off|Enable pos. gate"
	      "|off|off|on|on|off|off|us|Rising edge|10000|100|100|100|100|1600|100|65535|off|off|off|Enable pos. gate|off|off"
	      "|on|on|off|off|us|Rising edge|10000|100|100|100|500|1600"
	      MaskTabNameString	      "Main,Main,Main,Main,Main,Main,Main,Main,Main,Main,Main,Main,Main,Main,Main,Main,Main,M"
	      "ain,Distributed Clocks,Distributed Clocks,Distributed Clocks,Distributed Clocks,Distributed Clocks,Distributed "
	      "Clocks,Distributed Clocks,Distributed Clocks,Distributed Clocks,Distributed Clocks,Distributed Clocks,CoE #x800"
	      "x,CoE #x800x,CoE #x800x,CoE #x800x,CoE #x800x,CoE #x800x,CoE #x800x,CoE #x800x,CoE #x800x,CoE #x800x,CoE #x800x"
	      ",CoE #x800x,CoE #x800x,CoE #x800x,CoE #x800x,CoE #x800x,CoE #x800x,CoE #x800x,CoE #x800x,CoE #x800x,CoE #x800x,"
	      "CoE #x800x,CoE #x800x,CoE #x800x,CoE #x800x,CoE #x8010,CoE #x8010,CoE #x8010,CoE #x8010,CoE #x8010,CoE #x8010,C"
	      "oE #x8010,CoE #x8010,CoE #x8010,CoE #x8010,CoE #x8010,CoE #x8010,CoE #x8010,CoE #x8010,CoE #x8010,CoE #x8010,Co"
	      "E #x8010,CoE #x8010"
	    }
	    Block {
	      BlockType		      "S-Function"
	      Name		      "EL9xxx_0"
	      SID		      241
	      Ports		      [0, 1]
	      Position		      [630, 126, 700, 164]
	      BackgroundColor	      "[0.909804, 0.819608, 0.321569]"
	      LoadFcn		      "el9xxx().checkModelName()"
	      FunctionName	      "ec_slave3"
	      Parameters	      "Address,rv.SlaveConfig,rv.PortConfig,debug,tsample"
	      SFunctionModules	      "'ecrt_support'"
	      EnableBusSupport	      off
	      MaskType		      "EL9xxx"
	      MaskDescription	      "Beckhoff EtherCAT System Terminals\nwith diagnosis"
	      MaskHelp		      "web(etherlab_help_path('el9xxx.html'), '-helpbrowser');\n"
	      MaskPromptString	      "Master|Slave Index|Device Model |Revision|Vector Outputs|Sample Time|Debug Level"
	      MaskStyleString	      "edit,edit,popup(EL9110|EL9160|EL9210|EL9210-0020|EL9260|EL9410|EL9505|EL9508|EL9510|EL95"
	      "12|EL9515|EL9560),edit,checkbox,edit,edit"
	      MaskTunableValueString  "off,off,off,off,off,off,off"
	      MaskCallbackString      "||el9xxx().updateRevision()||||"
	      MaskEnableString	      "on,on,on,on,on,on,on"
	      MaskVisibilityString    "on,on,on,off,on,on,off"
	      MaskToolTipString	      "on,on,on,on,on,on,on"
	      MaskVariables	      "master=@1;index=@2;model=&3;revision=&4;vector=@5;tsample=@6;debug=@7;"
	      MaskInitialization      "Address = EtherCATSlave.formatAddress(master,index,tsample);\n\nrv = el9xxx(model).con"
	      "figure(vector);\n\n"
	      MaskDisplay	      "fprintf('%s\\nM:%i Idx:%s', model, master, mat2str(index))\n\n"
	      MaskIconFrame	      on
	      MaskIconOpaque	      on
	      MaskIconRotate	      "none"
	      MaskPortRotate	      "default"
	      MaskIconUnits	      "autoscale"
	      MaskValueString	      "0|1|EL9110||off|0|0"
	    }
	    Block {
	      BlockType		      "S-Function"
	      Name		      "EP1xxx_0"
	      SID		      11
	      Ports		      [0, 1]
	      Position		      [35, 205, 105, 245]
	      BackgroundColor	      "yellow"
	      LibraryVersion	      "1.837"
	      LoadFcn		      "ep1xxx().checkModelName()"
	      FunctionName	      "ec_slave3"
	      Parameters	      "Address,rv.SlaveConfig,rv.PortConfig,debug,tsample"
	      SFunctionModules	      "'ecrt_support'"
	      EnableBusSupport	      off
	      MaskType		      "EP1xxx"
	      MaskDescription	      "Beckhoff EtherCAT Digital Input Fieldbus Box"
	      MaskHelp		      "This block implements the Beckhoff's EtherCAT series of Digital Input Terminals.\n<p/>\nChoose"
	      " or set the following options:\n<h4>Master:</h4>\nSet the EtherCAT Master number that this terminal is connecte"
	      "d to.\n\n<h4>Slave Index:</h4>\nSet the EtherCAT slave index. Following address formats are allowed:\n<ol>\n<li"
	      "> Absolute addressing: a scalar number <<b><tt>n</tt></b>> representing the (zero based) absolute position in t"
	      "he bus.\n<li> SSId addressing: the Secondary Slave (or 'Alias') Addressing has the form <<b><tt>[alias position"
	      "]</tt></b>> where <b><tt>alias</tt></b> is the Secondary Slave Id of the EtherCAT slave and <b><tt>position</tt"
	      "></b> is the offset after the slave with the given <b><tt>alias</tt></b>. The SSId has to be preprogrammed into"
	      " the slave with other service tools (see 'ethercat alias --help').\n</ol>\n\n<h4> Device Model</h4>\nSelect the"
	      " model that is used. This sets the number of outputs of this block.\n\n<h4>Output Type</h4>\nThe block output t"
	      "ype corresponding to the terminal inputs can be one of the following:\n<ul>\n<li><b>Vector Output</b>: This set"
	      "s one output vector with a width equal to the number of digital inputs to the terminal. \n<li><b>Separate Outpu"
	      "ts</b>: This sets the number of outputs corresponding to the digital inputs to the terminal. \n</ul>\n\n<h4>Sam"
	      "ple Time</h4>\nSelect the correct sample time. Setting this to 0 makes for a sample time at the model's base ra"
	      "te. If another block can set the sample time, choose -1 for inherited sample time."
	      MaskPromptString	      "Master|Slave Index|Device Model |Revision|Vector Output|Sample Time|Deug Level"
	      MaskStyleString	      "edit,edit,popup(EP1008-0001|EP1008-0002|EP1008-0022|EP1018-0001|EP1018-0002|EP1098-0001|"
	      "EP1111|EP1122-0001|EP1809-0021|EP1809-0022|EP1819-0021|EP1819-0022),edit,checkbox,edit,edit"
	      MaskTunableValueString  "off,off,off,off,off,off,off"
	      MaskCallbackString      "||ep1xxx().updateRevision()||||"
	      MaskEnableString	      "on,on,on,on,on,on,on"
	      MaskVisibilityString    "on,on,on,off,on,on,off"
	      MaskToolTipString	      "on,on,on,on,on,on,on"
	      MaskVariables	      "master=@1;index=@2;model=&3;revision=&4;vector=@5;tsample=@6;debug=@7;"
	      MaskInitialization      "Address = EtherCATSlave.formatAddress(master,index,tsample);\n\nrv = ep1xxx(model).con"
	      "figure(vector);\n"
	      MaskDisplay	      "fprintf('%s\\nM:%i Idx:%s', model, master, mat2str(index))\n\n"
	      MaskIconFrame	      on
	      MaskIconOpaque	      on
	      MaskIconRotate	      "none"
	      MaskPortRotate	      "default"
	      MaskIconUnits	      "autoscale"
	      MaskValueString	      "0|1|EP1008-0002||on|0|0"
	    }
	    Block {
	      BlockType		      "S-Function"
	      Name		      "EP2xxx_0"
	      SID		      39
	      Ports		      [1]
	      Position		      [35, 285, 105, 325]
	      BackgroundColor	      "yellow"
	      LoadFcn		      "ep2xxx().checkModelName()"
	      FunctionName	      "ec_slave3"
	      Parameters	      "Address,rv.SlaveConfig,rv.PortConfig,debug,tsample"
	      SFunctionModules	      "'ecrt_support'"
	      EnableBusSupport	      off
	      MaskType		      "EP2xxx"
	      MaskDescription	      "Beckhoff EtherCAT Digital Output Fieldbus Box"
	      MaskHelp		      "This block implements the Beckhoff's EtherCAT series of Digital Input Terminals.\n<p/>\nChoose"
	      " or set the following options:\n<h4>Master:</h4>\nSet the EtherCAT Master number that this terminal is connecte"
	      "d to.\n\n<h4>Slave Index:</h4>\nSet the EtherCAT slave index. Following address formats are allowed:\n<ol>\n<li"
	      "> Absolute addressing: a scalar number <<b><tt>n</tt></b>> representing the (zero based) absolute position in t"
	      "he bus.\n<li> SSId addressing: the Secondary Slave (or 'Alias') Addressing has the form <<b><tt>[alias position"
	      "]</tt></b>> where <b><tt>alias</tt></b> is the Secondary Slave Id of the EtherCAT slave and <b><tt>position</tt"
	      "></b> is the offset after the slave with the given <b><tt>alias</tt></b>. The SSId has to be preprogrammed into"
	      " the slave with other service tools (see 'ethercat alias --help').\n</ol>\n\n<h4> Device Model</h4>\nSelect the"
	      " model that is used. This sets the number of outputs of this block.\n\n<h4>Output Type</h4>\nThe block output t"
	      "ype corresponding to the terminal inputs can be one of the following:\n<ul>\n<li><b>Vector Output</b>: This set"
	      "s one output vector with a width equal to the number of digital inputs to the terminal. \n<li><b>Separate Outpu"
	      "ts</b>: This sets the number of outputs corresponding to the digital inputs to the terminal. \n</ul>\n\n<h4>Sam"
	      "ple Time</h4>\nSelect the correct sample time. Setting this to 0 makes for a sample time at the model's base ra"
	      "te. If another block can set the sample time, choose -1 for inherited sample time."
	      MaskPromptString	      "Master|Slave Index|Device Model |Revision|Vector Input|Sample Time|Debug Level"
	      MaskStyleString	      "edit,edit,popup(EP2001-1000|EP2008-0001|EP2008-0002|EP2008-0022|EP2028-0001|EP2028-0002|"
	      "EP2028-0032|EP2308-0000|EP2308-0001|EP2308-0002|EP2316-0003|EP2316-0008|EP2318-0001|EP2318-0002|EP2328-0001|EP2"
	      "328-0002|EP2338-0001|EP2338-0002|EP2338-1001|EP2338-1002|EP2339-0021|EP2339-0022|EP2349-0021|EP2349-0022|EP2624"
	      "|EP2624-0002|EP2809-0021|EP2809-0022),edit,checkbox,edit,edit"
	      MaskTunableValueString  "off,off,off,off,off,off,off"
	      MaskCallbackString      "||ep2xxx().updateRevision()||||"
	      MaskEnableString	      "on,on,on,on,on,on,on"
	      MaskVisibilityString    "on,on,on,off,on,on,off"
	      MaskToolTipString	      "on,on,on,on,on,on,on"
	      MaskVariables	      "master=@1;index=@2;model=&3;revision=&4;vector=@5;tsample=@6;debug=@7;"
	      MaskInitialization      "Address = EtherCATSlave.formatAddress(master,index,tsample);\n\nrv = ep2xxx(model).con"
	      "figure(vector);\n"
	      MaskDisplay	      "fprintf('%s\\nM:%i Idx:%s', model, master, mat2str(index))\n\n"
	      MaskIconFrame	      on
	      MaskIconOpaque	      on
	      MaskIconRotate	      "none"
	      MaskPortRotate	      "default"
	      MaskIconUnits	      "autoscale"
	      MaskValueString	      "0|1|EP2001-1000||on|-1|0"
	    }
	    Block {
	      BlockType		      "S-Function"
	      Name		      "EP31xx_0"
	      SID		      40
	      Ports		      [0, 1]
	      Position		      [900, 111, 970, 149]
	      BackgroundColor	      "yellow"
	      LibraryVersion	      "1.845"
	      UserDataPersistent      on
	      UserData		      "DataTag6"
	      LoadFcn		      "ep31xx('check')\nif ~strcmp(bdroot(gcb),'etherlab_lib')\n  disp([gcb ' is obsolete. Please repl"
	      "ace'])\nend"
	      FunctionName	      "ec_slave3"
	      Parameters	      "Address,rv.SlaveConfig,rv.PortConfig,debug,tsample"
	      SFunctionModules	      "'ecrt_support'"
	      EnableBusSupport	      off
	      MaskType		      "EP3xxx"
	      MaskDescription	      "Beckhoff Analog Input 16-Bit Fieldbus Box"
	      MaskHelp		      "This block generically implements the EtherCAT 16-Bit Analog Input Fieldbus box Terminal for v"
	      "arious models.\n<p/>\nThe block input is generally a <tt>double</tt> from the range 0..1 for unipolar terminals"
	      " and -1..1 for bipolar terminals, where 1 is the highest possible output of the terminal.\n<p/>\nExceeding the "
	      "input range simply saturates the terminal's output.\n<p/>\nThe following Terminals are supported:\n<center>\n<t"
	      "able width=\"80%\">\n<tr><td>EP3174</td><td>4 port differential input</td></tr>\n<tr><td>EP3182</td><td>2 port "
	      "single ended input</td></tr>\n<tr><td>EP3184</td><td>4 port single ended input</td></tr>\n</table>\n</center>\n"
	      "<p/>\nChoose and set the following options:\n<h4>Master:</h4>\nSet the EtherCAT Master of this terminal.\n\n<h4"
	      ">Slave Index:</h4>\nSet the EtherCAT slave index. Following address formats are allowed:\n<ol>\n<li> Absolute a"
	      "ddressing: a scalar number <<b><tt>n</tt></b>> representing the (zero based) absolute position in the bus.\n<li"
	      "> SSId addressing: the Secondary Slave (or 'Alias') Addressing has the form <<b><tt>[alias position]</tt></b>> "
	      "where <b><tt>alias</tt></b> is the Secondary Slave Id of the EtherCAT slave and <b><tt>position</tt></b> is the"
	      " offset after the slave with the given <b><tt>alias</tt></b>. The SSId has to be preprogrammed into the slave w"
	      "ith other service tools (see 'ethercat alias --help').\n</ol>\n\n<h4>Device Model:</h4>\nChoose the device at t"
	      "he Indexed position of the master.\n\n<h4>Channel 1-4 Type:</h4>\nChoose the output type of the channel.\n\n<h4"
	      ">DC Mode:</h4>\nChoose the DC Mode for the module.\n\n<h4>DC Customer:</h4>\nDo customized DC Settings in a vec"
	      "tor\n<<b><tt>[AssignActivate, CycleTimeSync0, CycleTimeSync0Factor, ShiftTimeSync0, ShiftTimeSync0Factor, ...\n"
	      "ShiftTimeSync0Input, CycleTimeSync1, CycleTimeSync1Factor, ShiftTimeSync1, ShiftTimeSync1Factor]</tt></b>>\n\n<"
	      "ul>\n<li><<b><tt>AssignActivate:</tt></b>> Value for DC-mode setting\n<li><<b><tt>CycleTimeSync0:</tt></b>> Cyc"
	      "leTimeSync0 Value \n<li><<b><tt>CycleTimeSync0Factor:</tt></b>> 1 or 0. If CycleTimeSync0Factor equals one the "
	      "cycletimesync0 value is internally set to the process cycletime.\n<li><<b><tt>ShiftTimeSync0:</tt></b>> ShiftTi"
	      "meSync0 Value\n<li><<b><tt>ShiftTimeSync0Factor:</tt></b>> 1 or 0. If ShiftTimeSync0Factor equals one the Slave"
	      " is synced on the input event\n<li><<b><tt>ShiftTimeSync0Input:</tt></b>> 1 or 0. If ShiftTimeSync0Input equals"
	      " one the Slave is synced on the input event\n<li><<b><tt>CycleTimeSync1:</tt></b>> CycleTimeSync1 Value\n<li><<"
	      "b><tt>CycleTimeSync1Factor:</tt></b>> 1 or 0. If CycleTimeSync1Factor equals one the CycletTimesSync1 value is "
	      "internally set to the process cycletime.\n<li><<b><tt>ShiftTimeSync1:</tt></b>>ShiftTimeSync1 Value\n<li><<b><t"
	      "t>ShiftTimeSync1Factor:</tt></b>> ShiftTimeSync1Factor Value\n</ul>\n\n<h4>Output Type:</h4>\n<ul>\n<li>Choose "
	      "<b>Vector Output</b> to have a single output as a vector\nwith a size corresponding to the channel count of the"
	      " terminal. This mode also allows a status output port to be displayed. <br/>\n<li>Choose <b>Separate Outputs</b"
	      "> to have one output for every channel.\n</ul>\n<h4>Output Full Scale</h4>\nWhen <b>Output Data Type</b> is set"
	      " to <b>Double with scale and offset</b>, the block's output value at full scale terminal input can be set here."
	      "\n\n<h4>Output Offset</h4>\nWhen <b>Output Data Type</b> is set to <b>Double with scale and offset</b>, the blo"
	      "cks output at zero terminal input can be set here. Note that the Full Scale above is also increased by this amo"
	      "unt. Note furthermore that this corresponds to the minimum input for terminals such as 4..20mA.\n\n<h4>Output D"
	      "ata Type</h4>\nChoose the block's output data type for the output signal. Available are:\n<ul>\n<li><b><tt>Raw<"
	      "/tt></b> outputting the internal raw value as <tt>int16_T</tt> or <tt>uint16_T</tt> as appropriate\n<li><b><tt>"
	      "Double</tt></b> outputting 0..10, -10..10, 0..0.02 and 0.004..0.02 depending on the Model as appropriate\n<li><"
	      "b><tt>Double with scale and offset</tt></b>, allowing the output to be scaled with an offset.\n</ul>\n\n<p>\nCh"
	      "oosing <b>Status Output</b> provides a port of type <tt>uint8_T</tt> where the status is presented. This is onl"
	      "y enabled when <b>Vector Output</b> is selected. Terminal input over- and underrange can be detected using this"
	      " output. See the terminal's documentation.\n\n<h4>Output Filter</h4>\nWhen not in <b>Raw</b> mode, the <b>Outpu"
	      "t Filter</b> checkbox becomes available, allowing the use of an internal low pass filter. Enter the <b>LPF Time"
	      " Constant</b> for the filter in the field below.\n<br>For continuous sample time systems (0 in Sample Time), th"
	      "e filter is also continuous. Discrete samples systems (Sample Time > 0) uses an equivalent discrete low pass fi"
	      "lter with a similar time constant.\n\n<p>\nSet the <b>Sample Time</b> for the block. <tt>0</tt> is continuous s"
	      "ample time (runs at the model's base rate). Setting <tt>-1</tt> will try to set the time using back propagation"
	      ".\n\n\n"
	      MaskPromptString	      "Master|Slave Index|Device Model |Channel 1 Type|Channel 2 Type|Channel 3 Type|Channel 4"
	      " Type|DC Mode|Dc Customer|Vector Ports|Raw Bits|Output Scale (empty for none)|Output Offset (empty for none)|LP"
	      "F Time Constant (sec)|Status Output|Sample Time (-1 for inherited)|Debug"
	      MaskStyleString	      "edit,edit,popup(EP3174-0002|EP3182-1002|EP3184-0002|EP3184-1002),popup(-10...+10 V|0...2"
	      "0 mA|4...20 mA|0...10 V),popup(-10...+10 V|0...20 mA|4...20 mA|0...10 V),popup(-10...+10 V|0...20 mA|4...20 mA|"
	      "0...10 V),popup(-10...+10 V|0...20 mA|4...20 mA|0...10 V),popup(FreeRun/SM-Synchron|DC-Synchron|DC-Synchron (in"
	      "put based)|DC-Customized),edit,checkbox,checkbox,edit,edit,edit,checkbox,edit,edit"
	      MaskTunableValueString  "off,off,off,off,off,off,off,off,off,off,off,off,off,off,off,off,off"
	      MaskCallbackString      "||ep31xx('set');|||||ep31xx('set');||ep31xx('set');|||||||"
	      MaskEnableString	      "on,on,on,on,on,on,on,on,on,on,on,on,on,on,on,on,on"
	      MaskVisibilityString    "on,on,on,on,on,on,on,on,on,on,on,on,on,on,on,on,off"
	      MaskToolTipString	      "on,on,on,on,on,on,on,on,on,on,on,on,on,on,on,on,on"
	      MaskVariables	      "master=@1;index=@2;model=&3;type_1=@4;type_2=@5;type_3=@6;type_4=@7;dc=@8;dccustomer=@9;ve"
	      "ctor=&10;raw=@11;scale=&12;offset=&13;tau=&14;status=@15;tsample=@16;debug=@17;"
	      MaskInitialization      "Address = EtherCATSlave.formatAddress(master,index,tsample);\n\nep31xx('set');  % Repo"
	      "rt errors\n\nrv = get_param(gcbh,'UserData');\n"
	      MaskDisplay	      "fprintf('%s\\nM:%i Idx:%s', model, master, mat2str(index));\n"
	      MaskIconFrame	      on
	      MaskIconOpaque	      on
	      MaskIconRotate	      "none"
	      MaskPortRotate	      "default"
	      MaskIconUnits	      "autoscale"
	      MaskValueString	      "0|1|EP3174-0002|-10...+10 V|-10...+10 V|-10...+10 V|-10...+10 V|FreeRun/SM-Synchron|[1 h"
	      "ex2dec('700') 0 0 0 0 0 0 0]|on|off|1|0|1|off|0|0"
	    }
	    Block {
	      BlockType		      "S-Function"
	      Name		      "EP31xx_1"
	      SID		      255
	      Ports		      [1, 1]
	      Position		      [155, 206, 225, 244]
	      BackgroundColor	      "yellow"
	      LibraryVersion	      "1.1166"
	      LoadFcn		      "ep31xx_1().checkModelName()\nEtherCATSlave.checkFilter()"
	      FunctionName	      "ec_slave3"
	      Parameters	      "Address,rv.SlaveConfig,rv.PortConfig,debug,tsample"
	      SFunctionModules	      "'ecrt_support'"
	      EnableBusSupport	      off
	      MaskType		      "EP31xx"
	      MaskDescription	      "Beckhoff Analog Input 16-Bit Fieldbus Box"
	      MaskHelp		      "This block generically implements the EtherCAT 16-Bit Analog Input Fieldbus box Terminal for v"
	      "arious models.\n<p/>\nThe block input is generally a <tt>double</tt> from the range 0..1 for unipolar terminals"
	      " and -1..1 for bipolar terminals, where 1 is the highest possible output of the terminal.\n<p/>\nExceeding the "
	      "input range simply saturates the terminal's output.\n<p/>\nThe following Terminals are supported:\n<center>\n<t"
	      "able width=\"80%\">\n<tr><td>EP3174</td><td>4 port differential input</td></tr>\n<tr><td>EP3182</td><td>2 port "
	      "single ended input</td></tr>\n<tr><td>EP3184</td><td>4 port single ended input</td></tr>\n</table>\n</center>\n"
	      "<p/>\nChoose and set the following options:\n<h4>Master:</h4>\nSet the EtherCAT Master of this terminal.\n\n<h4"
	      ">Slave Index:</h4>\nSet the EtherCAT slave index. Following address formats are allowed:\n<ol>\n<li> Absolute a"
	      "ddressing: a scalar number <<b><tt>n</tt></b>> representing the (zero based) absolute position in the bus.\n<li"
	      "> SSId addressing: the Secondary Slave (or 'Alias') Addressing has the form <<b><tt>[alias position]</tt></b>> "
	      "where <b><tt>alias</tt></b> is the Secondary Slave Id of the EtherCAT slave and <b><tt>position</tt></b> is the"
	      " offset after the slave with the given <b><tt>alias</tt></b>. The SSId has to be preprogrammed into the slave w"
	      "ith other service tools (see 'ethercat alias --help').\n</ol>\n\n<h4>Device Model:</h4>\nChoose the device at t"
	      "he Indexed position of the master.\n\n<h4>Channel 1-4 Type:</h4>\nChoose the output type of the channel.\n\n<h4"
	      ">DC Mode:</h4>\nChoose the DC Mode for the module.\n\n<h4>DC Customer:</h4>\nDo customized DC Settings in a vec"
	      "tor\n<<b><tt>[AssignActivate, CycleTimeSync0, CycleTimeSync0Factor, ShiftTimeSync0, ShiftTimeSync0Factor, ...\n"
	      "ShiftTimeSync0Input, CycleTimeSync1, CycleTimeSync1Factor, ShiftTimeSync1, ShiftTimeSync1Factor]</tt></b>>\n\n<"
	      "ul>\n<li><<b><tt>AssignActivate:</tt></b>> Value for DC-mode setting\n<li><<b><tt>CycleTimeSync0:</tt></b>> Cyc"
	      "leTimeSync0 Value \n<li><<b><tt>CycleTimeSync0Factor:</tt></b>> 1 or 0. If CycleTimeSync0Factor equals one the "
	      "cycletimesync0 value is internally set to the process cycletime.\n<li><<b><tt>ShiftTimeSync0:</tt></b>> ShiftTi"
	      "meSync0 Value\n<li><<b><tt>ShiftTimeSync0Factor:</tt></b>> 1 or 0. If ShiftTimeSync0Factor equals one the Slave"
	      " is synced on the input event\n<li><<b><tt>ShiftTimeSync0Input:</tt></b>> 1 or 0. If ShiftTimeSync0Input equals"
	      " one the Slave is synced on the input event\n<li><<b><tt>CycleTimeSync1:</tt></b>> CycleTimeSync1 Value\n<li><<"
	      "b><tt>CycleTimeSync1Factor:</tt></b>> 1 or 0. If CycleTimeSync1Factor equals one the CycletTimesSync1 value is "
	      "internally set to the process cycletime.\n<li><<b><tt>ShiftTimeSync1:</tt></b>>ShiftTimeSync1 Value\n<li><<b><t"
	      "t>ShiftTimeSync1Factor:</tt></b>> ShiftTimeSync1Factor Value\n</ul>\n\n<h4>Output Type:</h4>\n<ul>\n<li>Choose "
	      "<b>Vector Output</b> to have a single output as a vector\nwith a size corresponding to the channel count of the"
	      " terminal. This mode also allows a status output port to be displayed. <br/>\n<li>Choose <b>Separate Outputs</b"
	      "> to have one output for every channel.\n</ul>\n<h4>Output Full Scale</h4>\nWhen <b>Output Data Type</b> is set"
	      " to <b>Double with scale and offset</b>, the block's output value at full scale terminal input can be set here."
	      "\n\n<h4>Output Offset</h4>\nWhen <b>Output Data Type</b> is set to <b>Double with scale and offset</b>, the blo"
	      "cks output at zero terminal input can be set here. Note that the Full Scale above is also increased by this amo"
	      "unt. Note furthermore that this corresponds to the minimum input for terminals such as 4..20mA.\n\n<h4>Output D"
	      "ata Type</h4>\nChoose the block's output data type for the output signal. Available are:\n<ul>\n<li><b><tt>Raw<"
	      "/tt></b> outputting the internal raw value as <tt>int16_T</tt> or <tt>uint16_T</tt> as appropriate\n<li><b><tt>"
	      "Double</tt></b> outputting 0..10, -10..10, 0..0.02 and 0.004..0.02 depending on the Model as appropriate\n<li><"
	      "b><tt>Double with scale and offset</tt></b>, allowing the output to be scaled with an offset.\n</ul>\n\n<p>\nCh"
	      "oosing <b>Status Output</b> provides a port of type <tt>uint8_T</tt> where the status is presented. This is onl"
	      "y enabled when <b>Vector Output</b> is selected. Terminal input over- and underrange can be detected using this"
	      " output. See the terminal's documentation.\n\n<h4>Output Filter</h4>\nWhen not in <b>Raw</b> mode, the <b>Outpu"
	      "t Filter</b> checkbox becomes available, allowing the use of an internal low pass filter. Enter the <b>LPF Time"
	      " Constant</b> for the filter in the field below.\n<br>For continuous sample time systems (0 in Sample Time), th"
	      "e filter is also continuous. Discrete samples systems (Sample Time > 0) uses an equivalent discrete low pass fi"
	      "lter with a similar time constant.\n\n<p>\nSet the <b>Sample Time</b> for the block. <tt>0</tt> is continuous s"
	      "ample time (runs at the model's base rate). Setting <tt>-1</tt> will try to set the time using back propagation"
	      ".\n\n\n"
	      MaskPromptString	      "Master|Slave Index|Device Model |Revision|Channel 1 Type|Channel 2 Type|Channel 3 Type|"
	      "Channel 4 Type|Filter|Vector Ports|Status Output|Output Scale (empty for none)|Output Offset (empty for none)|L"
	      "PF time constant (s)|Sample Time (-1 for inherited)|Debug|deprecated|DC Mode|Assign Activate|Cycle Time Sync 0|"
	      "Factor|Shift Time Sync0|Factor|Shift Time0 Input|Cycle Time Sync1|Factor|Shift Time Sync1|Factor"
	      MaskStyleString	      "edit,edit,popup(EP3174-0002|EP3182-1002|EP3184-0002|EP3184-1002),edit,popup(-10...+10 V|"
	      "0...20 mA|4...20 mA|0...10 V),popup(-10...+10 V|0...20 mA|4...20 mA|0...10 V),popup(-10...+10 V|0...20 mA|4...2"
	      "0 mA|0...10 V),popup(-10...+10 V|0...20 mA|4...20 mA|0...10 V),popup(Off|50Hz FIR|60Hz FIR|IIR 1|IIR 2|IIR 3|II"
	      "R 4|IIR 5|IIR 6|IIR 7|IIR 8),checkbox,checkbox,edit,edit,edit,edit,edit,edit,popup(FreeRun/SM-Synchron|DC-Synch"
	      "ron|DC-Synchron (input based)|Custom),edit,min,max,min,max,checkbox,min,max,min,max"
	      MaskTunableValueString  "off,off,off,off,off,off,off,off,off,off,off,off,off,off,off,off,off,off,off,off,off,of"
	      "f,off,off,off,off,off,off"
	      MaskCallbackString      "||ep31xx_1.modelChanged||||||ep31xx_1.updateFilter|||||||||EtherCATSlave.updateCustomD"
	      "CEnable||||||||||"
	      MaskEnableString	      "on,on,on,on,on,on,off,off,on,on,on,on,on,on,on,on,on,on,off,off,off,off,off,off,off,off"
	      ",off,off"
	      MaskVisibilityString    "on,on,on,off,on,on,on,on,on,on,on,on,on,on,on,off,off,on,on,on,on,on,on,on,on,on,on,on"
	      MaskToolTipString	      "on,on,on,on,on,on,on,on,on,on,on,on,on,on,on,on,on,on,on,on,on,on,on,on,on,on,on,on"
	      MaskVariables	      "master=@1;index=@2;model=&3;revision=&4;type_1=@5;type_2=@6;type_3=@7;type_4=@8;filter=@9;"
	      "vector=@10;status=@11;gain=@12;offset=@13;tau=@14;tsample=@15;debug=@16;omega=@17;dc_mode=@18;dc_assign_activat"
	      "e=@19;dc_cycle0=@20;dc_cycle0_factor=@21;dc_shift0=@22;dc_shift0_factor=@23;dc_shift0_input=@24;dc_cycle1=@25;d"
	      "c_cycle1_factor=@26;dc_shift1=@27;dc_shift1_factor=@28;"
	      MaskInitialization      "Address = EtherCATSlave.formatAddress(master,index,tsample);\n\nrv = ep31xx_1(model).c"
	      "onfigure(status,vector,...\n    EtherCATSlave.configureScale(2^15,gain,offset,tau),...\n    [dc_mode, dc_assign"
	      "_activate, ...\n     dc_cycle0, dc_cycle0_factor, ...\n     dc_shift0, dc_shift0_factor, dc_shift0_input, ...\n"
	      "     dc_cycle1, dc_cycle1_factor, ...\n     dc_shift1, dc_shift1_factor], ...\n     filter, [type_1,type_2,type"
	      "_3,type_4]);\n \nif isfield(rv.PortConfig,'input')\n    inputnames = {rv.PortConfig.input.portname};\nelse\n   "
	      " inputnames = {};\nend\n\nif vector || model(6) == '1'\n    set_param(gcb,'AttributesFormatString','');\n\n    "
	      "set_param(gcb,'MaskDisplay',...\n        sprintf('disp(''%s\\\\nM:%i Idx:%s'')',...\n        model,master,mat2s"
	      "tr(index)))\nelse\n    EtherCATSlave.setPortNames({},...\n        {rv.PortConfig.output.portname})\n    \n    s"
	      "et_param(gcb,'AttributesFormatString',...\n        sprintf('%s\\nM:%i Idx:%s',...\n        model,master,mat2str"
	      "(index)))\nend\n"
	      MaskDisplay	      "disp('EP3182-1002\\nM:0 Idx:1')"
	      MaskSelfModifiable      on
	      MaskIconFrame	      on
	      MaskIconOpaque	      on
	      MaskIconRotate	      "none"
	      MaskPortRotate	      "default"
	      MaskIconUnits	      "autoscale"
	      MaskValueString	      "0|1|EP3182-1002||-10...+10 V|-10...+10 V|-10...+10 V|-10...+10 V|Off|on|off|[]|[]|[]|0|0"
	      "||FreeRun/SM-Synchron|hex2dec('700')|[]|[]|[]|[]|off|[]|[]|[]|[]"
	      MaskTabNameString	      "Main,Main,Main,Main,Main,Main,Main,Main,Main,Main,Main,Main,Main,Main,Main,Main,Main,D"
	      "istributed Clocks,Distributed Clocks,Distributed Clocks,Distributed Clocks,Distributed Clocks,Distributed Clock"
	      "s,Distributed Clocks,Distributed Clocks,Distributed Clocks,Distributed Clocks,Distributed Clocks"
	    }
	    Block {
	      BlockType		      "S-Function"
	      Name		      "EP41xx_0"
	      SID		      41
	      Ports		      [1]
	      Position		      [900, 181, 970, 219]
	      BackgroundColor	      "yellow"
	      LibraryVersion	      "1.846"
	      UserDataPersistent      on
	      UserData		      "DataTag7"
	      LoadFcn		      "ep41xx('check')\nif ~strcmp(bdroot(gcb),'etherlab_lib')\n  disp([gcb ' is obsolete. Please repl"
	      "ace'])\nend"
	      FunctionName	      "ec_slave3"
	      Parameters	      "Address,rv.SlaveConfig,rv.PortConfig,debug,tsample"
	      SFunctionModules	      "'ecrt_support'"
	      EnableBusSupport	      off
	      MaskType		      "EP41xx"
	      MaskDescription	      "Beckhoff Analog Output Fieldbus Box"
	      MaskHelp		      "This block generically implements the EtherCAT 16-Bit Analog Input Terminal for various fieldb"
	      "us boxes.\n<p/>\nThe block input is generally a <tt>double</tt> from the range 0..1 for unipolar terminals and "
	      "-1..1 for bipolar terminals, where 1 is the highest possible output of the terminal.\n<p/>\nExceeding the input"
	      " range simply saturates the terminal's output.\n<p/>\nThe following Terminals are supported:\n<center>\n<table "
	      "width=\"80%\">\n<tr><td>EP4174</td><td>+/-10V, 0..10V,  Voltage Output or 0..20mA, 4..20mA Current Output</td><"
	      "/tr>\n</table>\n</center>\n<p/>\nChoose and set the following options:\n<h4>Master:</h4>\nSet the EtherCAT Mast"
	      "er of this terminal.\n\n<h4>Slave Index:</h4>\nSet the EtherCAT slave index. Following address formats are allo"
	      "wed:\n<ol>\n<li> Absolute addressing: a scalar number <<b><tt>n</tt></b>> representing the (zero based) absolut"
	      "e position in the bus.\n<li> SSId addressing: the Secondary Slave (or 'Alias') Addressing has the form <<b><tt>"
	      "[alias position]</tt></b>> where <b><tt>alias</tt></b> is the Secondary Slave Id of the EtherCAT slave and <b><"
	      "tt>position</tt></b> is the offset after the slave with the given <b><tt>alias</tt></b>. The SSId has to be pre"
	      "programmed into the slave with other service tools (see 'ethercat alias --help').\n</ol>\n\n<h4>Device Model:</"
	      "h4>\nChoose the device at the Indexed position of the master.\n\n<h4>Channel 1-4 Type:</h4>\nChoose the output "
	      "type of the channel.\n\n<h4>DC Mode:</h4>\nChoose the DC Mode for the module.\n\n<h4>DC Customized:</h4>\n\n<<b"
	      "><tt>[AssignActivate, CycleTimeSync0, CycleTimeSync0Factor, ShiftTimeSync0, ShiftTimeSync0Factor, ...\nShiftTim"
	      "eSync0Input, CycleTimeSync1, CycleTimeSync1Factor, ShiftTimeSync1, ShiftTimeSync1Factor]</tt></b>>\n\n<ul>\n<li"
	      "><<b><tt>AssignActivate:</tt></b>> Value for DC-mode setting\n<li><<b><tt>CycleTimeSync0:</tt></b>> CycleTimeSy"
	      "nc0 Value \n<li><<b><tt>CycleTimeSync0Factor:</tt></b>> 1 or 0. If CycleTimeSync0Factor equals one the cycletim"
	      "esync0 value is internally set to the process cycletime.\n<li><<b><tt>ShiftTimeSync0:</tt></b>> ShiftTimeSync0 "
	      "Value\n<li><<b><tt>ShiftTimeSync0Factor:</tt></b>> 1 or 0. If ShiftTimeSync0Factor equals one the Slave is sync"
	      "ed on the input event\n<li><<b><tt>ShiftTimeSync0Input:</tt></b>> 1 or 0. If ShiftTimeSync0Input equals one the"
	      " Slave is synced on the input event\n<li><<b><tt>CycleTimeSync1:</tt></b>> CycleTimeSync1 Value\n<li><<b><tt>Cy"
	      "cleTimeSync1Factor:</tt></b>> 1 or 0. If CycleTimeSync1Factor equals one the CycletTimesSync1 value is internal"
	      "ly set to the process cycletime.\n<li><<b><tt>ShiftTimeSync1:</tt></b>>ShiftTimeSync1 Value\n<li><<b><tt>ShiftT"
	      "imeSync1Factor:</tt></b>> ShiftTimeSync1Factor Value\n</ul>\n\n<h4>Input Type:</h4>\n<ul>\n<li>Choose <b>Vector"
	      " Input</b> to have a single input as a vector\nwith a size corresponding to the channel count of the terminal. "
	      "This mode also allows a control input and a status output port to be displayed.\n<li>Choose <b>Separate Inputs<"
	      "/b> to have one input for every channel.\n</ul>\n\n<p>\nAll input signals are multiplied with the factor <b>Inp"
	      "ut Scale</b>.\n\n<p>\nSet the <b>Sample Time</b> for the block. <tt>0</tt> is continuous sample time (runs at t"
	      "he model's base rate). Setting <tt>-1</tt> will try to set the time using back propagation.\n"
	      MaskPromptString	      "Master|Slave Index|Device Model |Channel 1 Type|Channel 2 Type|Channel 3 Type|Channel 4"
	      " Type|DC Mode|DC-Customized|Vector Input|Input Scale (empty for none)|Sample Time (-1 for inherited)|Debug"
	      MaskStyleString	      "edit,edit,popup(EP4174-0002),popup(-10...+10 V|0...20 mA|4...20 mA|0...10 V),popup(-10.."
	      ".+10 V|0...20 mA|4...20 mA|0...10 V),popup(-10...+10 V|0...20 mA|4...20 mA|0...10 V),popup(-10...+10 V|0...20 m"
	      "A|4...20 mA|0...10 V),popup(FreeRun/SM-Synchron|DC-Synchron|DC-Customized),edit,checkbox,edit,edit,edit"
	      MaskTunableValueString  "off,off,off,off,off,off,off,off,off,off,off,off,off"
	      MaskCallbackString      "||ep41xx('set')|||||ep41xx('set')||ep41xx('set')|||"
	      MaskEnableString	      "on,on,on,on,on,on,on,on,off,on,on,on,on"
	      MaskVisibilityString    "on,on,on,on,on,on,on,on,on,on,on,on,off"
	      MaskToolTipString	      "on,on,on,on,on,on,on,on,on,on,on,on,on"
	      MaskVariables	      "master=@1;index=@2;model=&3;type_1=@4;type_2=@5;type_3=@6;type_4=@7;dcmode=@8;dccustom=@9;"
	      "vector=@10;scale=&11;tsample=@12;debug=@13;"
	      MaskInitialization      "Address = EtherCATSlave.formatAddress(master,index,tsample);\n\nep41xx('set');  % Repo"
	      "rt errors\n\nrv = get_param(gcbh,'UserData');\n\nbasetype = [type_1; type_2; type_3; type_4] - 1;\ntype_eq3 = b"
	      "asetype == 3;\nbasetype = basetype .* ~type_eq3 + type_eq3*6;\n\nrowcount = numel(rv.SlaveConfig.sm{1}{3});\n\n"
	      "rv.SlaveConfig.sdo = num2cell(horzcat(...\n    hex2dec('F800')*ones(rowcount,1),...\n    (1:rowcount)',...\n   "
	      " 16*ones(rowcount,1),...\n    basetype));\n"
	      MaskDisplay	      "fprintf('%s\\nM:%i Idx:%s', model, master, mat2str(index))\n"
	      MaskIconFrame	      on
	      MaskIconOpaque	      on
	      MaskIconRotate	      "none"
	      MaskPortRotate	      "default"
	      MaskIconUnits	      "autoscale"
	      MaskValueString	      "0|1|EP4174-0002|0...10 V|0...10 V|0...10 V|0...10 V|FreeRun/SM-Synchron|[hex2dec('730'),"
	      "0,1,0,0,0,0,1,140000,0]|on||-1|0"
	    }
	    Block {
	      BlockType		      "S-Function"
	      Name		      "EP41xx_1"
	      SID		      256
	      Ports		      [1]
	      Position		      [155, 286, 225, 324]
	      BackgroundColor	      "yellow"
	      LibraryVersion	      "1.1185"
	      LoadFcn		      "ep41xx_1().checkModelName()"
	      FunctionName	      "ec_slave3"
	      Parameters	      "Address,rv.SlaveConfig,rv.PortConfig,debug,tsample"
	      SFunctionModules	      "'ecrt_support'"
	      EnableBusSupport	      off
	      MaskType		      "EP41xx"
	      MaskDescription	      "Beckhoff Analog Output Fieldbus Box"
	      MaskHelp		      "This block generically implements the EtherCAT 16-Bit Analog Input Terminal for various fieldb"
	      "us boxes.\n<p/>\nThe block input is generally a <tt>double</tt> from the range 0..1 for unipolar terminals and "
	      "-1..1 for bipolar terminals, where 1 is the highest possible output of the terminal.\n<p/>\nExceeding the input"
	      " range simply saturates the terminal's output.\n<p/>\nThe following Terminals are supported:\n<center>\n<table "
	      "width=\"80%\">\n<tr><td>EP4174</td><td>+/-10V, 0..10V,  Voltage Output or 0..20mA, 4..20mA Current Output</td><"
	      "/tr>\n</table>\n</center>\n<p/>\nChoose and set the following options:\n<h4>Master:</h4>\nSet the EtherCAT Mast"
	      "er of this terminal.\n\n<h4>Slave Index:</h4>\nSet the EtherCAT slave index. Following address formats are allo"
	      "wed:\n<ol>\n<li> Absolute addressing: a scalar number <<b><tt>n</tt></b>> representing the (zero based) absolut"
	      "e position in the bus.\n<li> SSId addressing: the Secondary Slave (or 'Alias') Addressing has the form <<b><tt>"
	      "[alias position]</tt></b>> where <b><tt>alias</tt></b> is the Secondary Slave Id of the EtherCAT slave and <b><"
	      "tt>position</tt></b> is the offset after the slave with the given <b><tt>alias</tt></b>. The SSId has to be pre"
	      "programmed into the slave with other service tools (see 'ethercat alias --help').\n</ol>\n\n<h4>Device Model:</"
	      "h4>\nChoose the device at the Indexed position of the master.\n\n<h4>Channel 1-4 Type:</h4>\nChoose the output "
	      "type of the channel.\n\n<h4>DC Mode:</h4>\nChoose the DC Mode for the module.\n\n<h4>DC Customized:</h4>\n\n<<b"
	      "><tt>[AssignActivate, CycleTimeSync0, CycleTimeSync0Factor, ShiftTimeSync0, ShiftTimeSync0Factor, ...\nShiftTim"
	      "eSync0Input, CycleTimeSync1, CycleTimeSync1Factor, ShiftTimeSync1, ShiftTimeSync1Factor]</tt></b>>\n\n<ul>\n<li"
	      "><<b><tt>AssignActivate:</tt></b>> Value for DC-mode setting\n<li><<b><tt>CycleTimeSync0:</tt></b>> CycleTimeSy"
	      "nc0 Value \n<li><<b><tt>CycleTimeSync0Factor:</tt></b>> 1 or 0. If CycleTimeSync0Factor equals one the cycletim"
	      "esync0 value is internally set to the process cycletime.\n<li><<b><tt>ShiftTimeSync0:</tt></b>> ShiftTimeSync0 "
	      "Value\n<li><<b><tt>ShiftTimeSync0Factor:</tt></b>> 1 or 0. If ShiftTimeSync0Factor equals one the Slave is sync"
	      "ed on the input event\n<li><<b><tt>ShiftTimeSync0Input:</tt></b>> 1 or 0. If ShiftTimeSync0Input equals one the"
	      " Slave is synced on the input event\n<li><<b><tt>CycleTimeSync1:</tt></b>> CycleTimeSync1 Value\n<li><<b><tt>Cy"
	      "cleTimeSync1Factor:</tt></b>> 1 or 0. If CycleTimeSync1Factor equals one the CycletTimesSync1 value is internal"
	      "ly set to the process cycletime.\n<li><<b><tt>ShiftTimeSync1:</tt></b>>ShiftTimeSync1 Value\n<li><<b><tt>ShiftT"
	      "imeSync1Factor:</tt></b>> ShiftTimeSync1Factor Value\n</ul>\n\n<h4>Input Type:</h4>\n<ul>\n<li>Choose <b>Vector"
	      " Input</b> to have a single input as a vector\nwith a size corresponding to the channel count of the terminal. "
	      "This mode also allows a control input and a status output port to be displayed.\n<li>Choose <b>Separate Inputs<"
	      "/b> to have one input for every channel.\n</ul>\n\n<p>\nAll input signals are multiplied with the factor <b>Inp"
	      "ut Scale</b>.\n\n<p>\nSet the <b>Sample Time</b> for the block. <tt>0</tt> is continuous sample time (runs at t"
	      "he model's base rate). Setting <tt>-1</tt> will try to set the time using back propagation.\n"
	      MaskPromptString	      "Master|Slave Index|Device Model |Revision|Channel 1 Type|Channel 2 Type|Channel 3 Type|"
	      "Channel 4 Type|Vector Input|Input Scale (empty for none)|Sample Time (-1 for inherited)|Debug|DC Mode|Assign Ac"
	      "tivate|Cycle Time Sync 0|Factor|Shift Time Sync0|Factor|Shift Time0 Input|Cycle Time Sync1|Factor|Shift Time Sy"
	      "nc1|Factor"
	      MaskStyleString	      "edit,edit,popup(EP4174-0002),edit,popup(-10...+10 V|0...20 mA|4...20 mA|0...10 V),popup("
	      "-10...+10 V|0...20 mA|4...20 mA|0...10 V),popup(-10...+10 V|0...20 mA|4...20 mA|0...10 V),popup(-10...+10 V|0.."
	      ".20 mA|4...20 mA|0...10 V),checkbox,edit,edit,edit,popup(FreeRun/SM-Synchron|DC-Synchron|Custom),edit,min,max,m"
	      "in,max,checkbox,min,max,min,max"
	      MaskTunableValueString  "off,off,off,off,off,off,off,off,off,off,off,off,off,off,off,off,off,off,off,off,off,of"
	      "f,off"
	      MaskCallbackString      "||ep41xx_1().updateRevision()||||||||||EtherCATSlave.updateCustomDCEnable()||||||||||"
	      MaskEnableString	      "on,on,on,on,on,on,on,on,on,on,on,on,on,off,off,off,off,off,off,off,off,off,off"
	      MaskVisibilityString    "on,on,on,off,on,on,on,on,on,on,on,off,on,on,on,on,on,on,on,on,on,on,on"
	      MaskToolTipString	      "on,on,on,on,on,on,on,on,on,on,on,on,on,on,on,on,on,on,on,on,on,on,on"
	      MaskVariables	      "master=@1;index=@2;model=&3;revision=&4;type_1=@5;type_2=@6;type_3=@7;type_4=@8;vector=@9;"
	      "gain=@10;tsample=@11;debug=@12;dc_mode=@13;dc_assign_activate=@14;dc_cycle0=@15;dc_cycle0_factor=@16;dc_shift0="
	      "@17;dc_shift0_factor=@18;dc_shift0_input=@19;dc_cycle1=@20;dc_cycle1_factor=@21;dc_shift1=@22;dc_shift1_factor="
	      "@23;"
	      MaskInitialization      "Address = EtherCATSlave.formatAddress(master,index,tsample);\n\nrv = ep41xx_1(model).c"
	      "onfigure(vector,...\n    EtherCATSlave.configureScale(2^15,gain),...\n    [dc_mode, dc_assign_activate, ...\n  "
	      "   dc_cycle0, dc_cycle0_factor, ...\n     dc_shift0, dc_shift0_factor, dc_shift0_input, ...\n     dc_cycle1, dc"
	      "_cycle1_factor, ...\n     dc_shift1, dc_shift1_factor], ...\n     [type_1; type_2; type_3; type_4]);\n"
	      MaskDisplay	      "fprintf('%s\\nM:%i Idx:%s', model, master, mat2str(index))\n"
	      MaskIconFrame	      on
	      MaskIconOpaque	      on
	      MaskIconRotate	      "none"
	      MaskPortRotate	      "default"
	      MaskIconUnits	      "autoscale"
	      MaskValueString	      "0|1|EP4174-0002||0...10 V|0...10 V|0...10 V|0...10 V|on|[]|-1|0|FreeRun/SM-Synchron|hex2"
	      "dec('730')|0|1|0|0|off|0|1|140000|0"
	      MaskTabNameString	      "Main,Main,Main,Main,Main,Main,Main,Main,Main,Main,Main,Main,Distributed Clocks,Distrib"
	      "uted Clocks,Distributed Clocks,Distributed Clocks,Distributed Clocks,Distributed Clocks,Distributed Clocks,Dist"
	      "ributed Clocks,Distributed Clocks,Distributed Clocks,Distributed Clocks"
	    }
	    Block {
	      BlockType		      "S-Function"
	      Name		      "EP43xx_0"
	      SID		      8
	      Ports		      [1, 1]
	      Position		      [900, 241, 970, 279]
	      BackgroundColor	      "yellow"
	      LibraryVersion	      "1.846"
	      UserDataPersistent      on
	      UserData		      "DataTag8"
	      LoadFcn		      "ep43xx('check');\nif ~strcmp(bdroot(gcb),'etherlab_lib')\n  disp([gcb ' is obsolete. Please rep"
	      "lace'])\nend"
	      FunctionName	      "ec_slave3"
	      Parameters	      "Address,rv.SlaveConfig,rv.PortConfig,debug,tsample"
	      SFunctionModules	      "'ecrt_support'"
	      EnableBusSupport	      off
	      MaskType		      "EP4374"
	      MaskDescription	      "Beckhoff Analog Input/Output 16-Bit Fieldbus Box"
	      MaskHelp		      "web(etherlab_help_path('ep43xx.html'), '-helpbrowser')\n\n"
	      MaskPromptString	      "Master|Slave Index|Device Model |Input type Ch1|Input type Ch2|Output type Ch3|Output t"
	      "ype Ch4|Status Output|Vector IO|DC Mode|DC Customer|Input Scale|Output Scale|Output Offset|LPF Time Constant (s"
	      "ec)|IO Force|Sample Time (-1 for inherited)|Debug"
	      MaskStyleString	      "edit,edit,popup(EP4374-0002),popup(-10...+10 V|0...20 mA|4...20 mA|0...10 V),popup(-10.."
	      ".+10 V|0...20 mA|4...20 mA|0...10 V),popup(-10...+10 V|0...20 mA|4...20 mA|0...10 V),popup(-10...+10 V|0...20 m"
	      "A|4...20 mA|0...10 V),checkbox,checkbox,popup(FreeRun/SM-Synchron|DC-Synchron|DC-Customized),edit,edit,edit,edi"
	      "t,edit,checkbox,edit,edit"
	      MaskTunableValueString  "off,off,off,off,off,off,off,off,off,off,off,off,off,off,off,off,off,off"
	      MaskCallbackString      "||ep43xx('set');|||||ep43xx('set');|ep43xx('set');|ep43xx('ui');||||||||"
	      MaskEnableString	      "on,on,on,on,on,on,on,on,on,on,off,on,on,on,on,on,on,on"
	      MaskVisibilityString    "on,on,on,on,on,on,on,on,on,on,on,on,on,on,on,on,on,off"
	      MaskToolTipString	      "on,on,on,on,on,on,on,on,on,on,on,on,on,on,on,on,on,on"
	      MaskVariables	      "master=@1;index=@2;model=&3;type_1=@4;type_2=@5;type_3=@6;type_4=@7;status=&8;vector=&9;dc"
	      "mode=&10;dccustom=&11;i_scale=&12;o_scale=&13;o_offset=&14;tau=&15;force=&16;tsample=@17;debug=@18;"
	      MaskInitialization      "Address = EtherCATSlave.formatAddress(master,index,tsample);\n\nep43xx('set');\n\nrv ="
	      " get_param(gcbh,'UserData');\n\nrowcount = numel(rv.SlaveConfig.sm{1}{3}) ...\n         + numel(rv.SlaveConfig."
	      "sm{2}{3});\n\nrv.SlaveConfig.sdo = num2cell(horzcat(...\n    hex2dec('F800')*ones(rowcount,1),...\n    (1:rowco"
	      "unt)',...\n    16*ones(rowcount,1),...\n    [type_1; type_2; type_3; type_4] - 1));\n"
	      MaskDisplay	      "fprintf('%s\\nAnalog IO\\nM:%i Idx:%s', model, master, mat2str(index));\n"
	      MaskIconFrame	      on
	      MaskIconOpaque	      on
	      MaskIconRotate	      "none"
	      MaskPortRotate	      "default"
	      MaskIconUnits	      "autoscale"
	      MaskValueString	      "0|1|EP4374-0002|0...10 V|0...10 V|0...10 V|0...10 V|off|on|FreeRun/SM-Synchron|[hex2dec("
	      "'700') 0 1 0 0 0 0 1 80000 0]|[]|[]|[]|[]|off|0|0"
	    }
	    Block {
	      BlockType		      "S-Function"
	      Name		      "EP43xx_1"
	      SID		      257
	      Ports		      [1, 1]
	      Position		      [155, 366, 225, 404]
	      BackgroundColor	      "yellow"
	      LibraryVersion	      "1.1192"
	      LoadFcn		      "ep43xx_1().checkModelName()\nEtherCATSlave.checkFilter()"
	      FunctionName	      "ec_slave3"
	      Parameters	      "Address,rv.SlaveConfig,rv.PortConfig,debug,tsample"
	      SFunctionModules	      "'ecrt_support'"
	      EnableBusSupport	      off
	      MaskType		      "EP4374"
	      MaskDescription	      "Beckhoff Analog Input/Output 16-Bit Fieldbus Box"
	      MaskHelp		      "web(etherlab_help_path('ep43xx.html'), '-helpbrowser')\n\n"
	      MaskPromptString	      "Master|Slave Index|Device Model |Revision|Vector IO|Sample Time (-1 for inherited)|Debu"
	      "g|Analog Input type Ch1|Analog Input type Ch2|Filter|Status|Scale|Offset|LPF time constant (s)|deprecated|Analo"
	      "g Output type Ch3|Analog Output type Ch4|Scale|DC Mode|Assign Activate|Cycle Time Sync 0|Factor|Shift Time Sync"
	      "0|Factor|Shift Time0 Input|Cycle Time Sync1|Factor|Shift Time Sync1|Factor"
	      MaskStyleString	      "edit,edit,popup(EP4374-0002),edit,checkbox,edit,edit,popup(-10...+10 V|0...20 mA|4...20 "
	      "mA|0...10 V),popup(-10...+10 V|0...20 mA|4...20 mA|0...10 V),popup(Off|50Hz FIR|60Hz FIR|IIR 1|IIR 2|IIR 3|IIR "
	      "4|IIR 5|IIR 6|IIR 7|IIR 8),checkbox,edit,edit,edit,edit,popup(-10...+10 V|0...20 mA|4...20 mA|0...10 V),popup(-"
	      "10...+10 V|0...20 mA|4...20 mA|0...10 V),edit,popup(FreeRun/SM-Synchron|DC-Synchron|Custom),edit,min,max,min,ma"
	      "x,checkbox,min,max,min,max"
	      MaskTunableValueString  "off,off,off,off,off,off,off,off,off,off,off,off,off,off,off,off,off,off,off,off,off,of"
	      "f,off,off,off,off,off,off,off"
	      MaskCallbackString      "||ep43xx_1().updateRevision||||||||||||||||EtherCATSlave.updateCustomDCEnable()|||||||"
	      "|||"
	      MaskEnableString	      "on,on,on,on,on,on,on,on,on,on,on,on,on,on,on,on,on,on,on,off,off,off,off,off,off,off,of"
	      "f,off,off"
	      MaskVisibilityString    "on,on,on,off,on,on,off,on,on,on,on,on,on,on,off,on,on,on,on,on,on,on,on,on,on,on,on,on"
	      ",on"
	      MaskToolTipString	      "on,on,on,on,on,on,on,on,on,on,on,on,on,on,on,on,on,on,on,on,on,on,on,on,on,on,on,on,on"
	      MaskVariables	      "master=@1;index=@2;model=&3;revision=&4;vector=@5;tsample=@6;debug=@7;type_1=@8;type_2=@9;"
	      "filter=@10;status=@11;o_gain=@12;o_offset=@13;tau=@14;omega=@15;type_3=@16;type_4=@17;i_gain=@18;dc_mode=@19;dc"
	      "_assign_activate=@20;dc_cycle0=@21;dc_cycle0_factor=@22;dc_shift0=@23;dc_shift0_factor=@24;dc_shift0_input=@25;"
	      "dc_cycle1=@26;dc_cycle1_factor=@27;dc_shift1=@28;dc_shift1_factor=@29;"
	      MaskInitialization      "Address = EtherCATSlave.formatAddress(master,index,tsample);\n\nrv = ep43xx_1(model).c"
	      "onfigure(status,vector,...\n    EtherCATSlave.configureScale(2^15,o_gain,o_offset,tau,'I'),...\n    EtherCATSla"
	      "ve.configureScale(2^15,i_gain,[],[],'O'),...\n    [dc_mode, dc_assign_activate, ...\n     dc_cycle0, dc_cycle0_"
	      "factor, ...\n     dc_shift0, dc_shift0_factor, dc_shift0_input, ...\n     dc_cycle1, dc_cycle1_factor, ...\n   "
	      "  dc_shift1, dc_shift1_factor],...\n     filter,[type_1,type_2,type_3,type_4]);\n"
	      MaskDisplay	      "fprintf('%s\\nAnalog IO\\nM:%iIdx:%s', model, master, mat2str(index));\n"
	      MaskIconFrame	      on
	      MaskIconOpaque	      on
	      MaskIconRotate	      "none"
	      MaskPortRotate	      "default"
	      MaskIconUnits	      "autoscale"
	      MaskValueString	      "0|1|EP4374-0002||on|-1|0|0...10 V|-10...+10 V|Off|off|[]|[]|[]||-10...+10 V|-10...+10 V|"
	      "[]|FreeRun/SM-Synchron|hex2dec('700')|[]|[]|[]|[]|off|[]|[]|[]|[]"
	      MaskTabNameString	      "Main,Main,Main,Main,Main,Main,Main,Input,Input,Input,Input,Input,Input,Input,Input,Out"
	      "put,Output,Output,Distributed Clocks,Distributed Clocks,Distributed Clocks,Distributed Clocks,Distributed Clock"
	      "s,Distributed Clocks,Distributed Clocks,Distributed Clocks,Distributed Clocks,Distributed Clocks,Distributed Cl"
	      "ocks"
	    }
	    Block {
	      BlockType		      "S-Function"
	      Name		      "EP8309_0"
	      SID		      269
	      Ports		      [1, 1]
	      Position		      [515, 285, 590, 325]
	      BackgroundColor	      "yellow"
	      AttributesFormatString  "EP8309-1022\nM:0 Idx:1"
	      LibraryVersion	      "1.1456"
	      LoadFcn		      "ep8309().checkModelName()"
	      FunctionName	      "ec_slave3"
	      Parameters	      "Address,rv.SlaveConfig,rv.PortConfig,debug,tsample"
	      SFunctionModules	      "'ecrt_support'"
	      EnableBusSupport	      off
	      MaskType		      "EP8309"
	      MaskDescription	      "Beckhoff Multifunctional I/O EtherCAT Box"
	      MaskHelp		      "web(etherlab_help_path('ep8309.html'), '-helpbrowser');"
	      MaskPromptString	      "Master|Slave Index|Device Model|Revision|Sample Time (-1 inherited)|Debug|Digital Input"
	      "|Digital Output|Device Status|Analog Input|Gain|Offset|LPF time constant (s)|F800:01 - Output type Ch.1|F800:02"
	      " - Output type Ch.2|8000:06/15 - Hardware filter|deprecated|Tacho Input|8020:11 - Targets 1|8020:12 - Timeout 1"
	      "|8020:15 - Presentation 1|8030:11 - Targets 2|8030:12 - Timeout 2|8030:15 - Presentation 2|8031:0B - Error dete"
	      "ction|8031:0C - Reversion of rotation|8031:11 - Targets|8031:12 - Timeout|8031:15 - Presentation|Analog Output|"
	      "Gain|8050:03 - Dithering|8050:04 - Invert polarity|8050:05 - Watchdog|8050:0D - Default output|8050:0E - Defaul"
	      "t output ramp|8050:10 - Max Current [%]|8050:12 - Kp factor|8050:13 - Ki factor|8050:14 - Kd factor|8050:1E - D"
	      "ither frequency [Hz]|8050:1F - Dither amplitude [%]|8060:05 - Watchdog|8060:13 - Default output|8060:14 - Defau"
	      "lt output ramp|F800:08 - Output type"
	      MaskStyleString	      "edit,edit,popup(EP8309-1022),edit,edit,edit,checkbox,checkbox,checkbox,checkbox,edit,edi"
	      "t,edit,popup(0..20 mA|4..20 mA),popup(0..20 mA|4..20 mA),popup(Off|50Hz FIR|60Hz FIR|IIR 1|IIR 2|IIR 3|IIR 4|II"
	      "R 5|IIR 6|IIR 7|IIR 8),edit,popup(None|Single shaft|Dual shaft),edit,edit,popup(RPM|1/10 RPM|1/100 RPM|Hz|1/10 "
	      "Hz|1/100 Hz|1/1000 Hz),edit,edit,popup(RPM|1/10 RPM|1/100 RPM|Hz|1/10 Hz|1/100 Hz|1/1000 Hz),checkbox,checkbox,"
	      "edit,edit,popup(RPM|1/10 RPM|1/100 RPM|Hz|1/10 Hz|1/100 Hz|1/1000 Hz),popup(None|Current|PWM),edit,checkbox,che"
	      "ckbox,popup(Set to default|Ramp to default|Retain last value),edit,edit,edit,edit,edit,edit,edit,edit,popup(Set"
	      " to default|Ramp to default|Retain last value),edit,edit,popup(0..20 mA|4..20 mA)"
	      MaskTunableValueString  "off,off,off,off,off,off,off,off,off,off,off,off,off,off,off,off,off,off,off,off,off,of"
	      "f,off,off,off,off,off,off,off,off,off,off,off,off,off,off,off,off,off,off,off,off,off,off,off,off"
	      MaskCallbackString      "||ep8309().updateRevision()|||||||ep8309.updateAnalogIn||||||||ep8309.updateTacho|||||"
	      "|||||||ep8309.updateAnalogOut||||||||||||||||"
	      MaskEnableString	      "on,on,on,on,on,on,on,on,on,on,on,on,on,on,on,on,on,on,on,on,on,on,on,on,on,on,on,on,on,"
	      "on,on,on,on,on,on,on,on,on,on,on,on,on,on,on,on,on"
	      MaskVisibilityString    "on,on,on,off,on,off,on,on,on,on,off,off,off,off,off,off,off,on,off,off,off,off,off,off"
	      ",off,off,off,off,off,on,off,off,off,off,off,off,off,off,off,off,off,off,off,off,off,off"
	      MaskToolTipString	      "on,on,on,on,on,on,on,on,on,on,on,on,on,on,on,on,on,on,on,on,on,on,on,on,on,on,on,on,on"
	      ",on,on,on,on,on,on,on,on,on,on,on,on,on,on,on,on,on"
	      MaskVariables	      "master=@1;index=@2;model=&3;revision=&4;tsample=@5;debug=@6;digin=@7;digout=@8;devstat=@9;"
	      "anain=@10;gain=@11;offset=@12;tau=@13;sdo_F800_01=@14;sdo_F800_02=@15;sdo_8000_15=@16;filter=@17;tacho=@18;sdo_"
	      "8020_11=@19;sdo_8020_12=@20;sdo_8020_15=@21;sdo_8030_11=@22;sdo_8030_12=@23;sdo_8030_15=@24;sdo_8031_0B=@25;sdo"
	      "_8031_0C=@26;sdo_8031_11=@27;sdo_8031_12=@28;sdo_8031_15=@29;anaout=@30;gain2=@31;sdo_8050_03=@32;sdo_8050_04=@"
	      "33;sdo_8050_05=@34;sdo_8050_0D=@35;sdo_8050_0E=@36;sdo_8050_10=@37;sdo_8050_12=@38;sdo_8050_13=@39;sdo_8050_14="
	      "@40;sdo_8050_1E=@41;sdo_8050_1F=@42;sdo_8060_05=@43;sdo_8060_13=@44;sdo_8060_14=@45;sdo_F800_08=@46;"
	      MaskInitialization      "Address = EtherCATSlave.formatAddress(master,index,tsample);\n\nio = [];\n\nif digin\n"
	      "    io.digin = 1;\nend\nif digout\n    io.digout = 1;\nend\nif devstat\n    io.devstat = 1;\nend\nif anain\n   "
	      " io.anain.gain = gain;\n    io.anain.offset = offset;\n    io.anain.filter = tau;\n    io.anain.sdo = [hex2dec("
	      "'8000'), hex2dec('06'), sdo_8000_15 > 1;\n                    hex2dec('8000'), hex2dec('15'), sdo_8000_15 - 1;\n"
	      "                    hex2dec('F800'), hex2dec('01'), sdo_F800_01;\n                    hex2dec('F800'), hex2dec("
	      "'02'), sdo_F800_02];\nend\ntachogain = [1,0.1,0.01,1,0.1,0.01,0.001];\nswitch tacho\n    case 2  % Single shaft"
	      " mode\n        io.tacho1.gain = tachogain(sdo_8031_15);\n        io.tacho1.sdo = [hex2dec('8031'), hex2dec('0B'"
	      "), sdo_8031_0B;\n                         hex2dec('8031'), hex2dec('0C'), sdo_8031_0C;\n                       "
	      "  hex2dec('8031'), hex2dec('11'), sdo_8031_11;\n                         hex2dec('8031'), hex2dec('12'), sdo_80"
	      "31_12;\n                         hex2dec('8031'), hex2dec('15'), sdo_8031_15];\n    case 3   % dual shaft mode\n"
	      "        io.tacho2.gain = [tachogain(sdo_8020_15), tachogain(sdo_8030_15)];\n        io.tacho2.sdo = [hex2dec('8"
	      "020'), hex2dec('11'), sdo_8020_11;\n                         hex2dec('8020'), hex2dec('12'), sdo_8020_12;\n    "
	      "                     hex2dec('8020'), hex2dec('15'), sdo_8020_15;\n                         hex2dec('8030'), he"
	      "x2dec('11'), sdo_8030_11;\n                         hex2dec('8030'), hex2dec('12'), sdo_8030_12;\n             "
	      "            hex2dec('8030'), hex2dec('15'), sdo_8030_15];\nend\nswitch anaout\n    case 2  % Current\n        i"
	      "o.current.gain = gain2;\n        io.current.sdo = [hex2dec('8060'), hex2dec('05'), sdo_8060_05;\n              "
	      "            hex2dec('8060'), hex2dec('13'), sdo_8060_13;\n                          hex2dec('8060'), hex2dec('1"
	      "4'), sdo_8060_14;\n                          hex2dec('F800'), hex2dec('08'), sdo_F800_08];\n    case 3  % PWM\n"
	      "        io.pwm.gain = gain2;\n        io.pwm.sdo = [hex2dec('8050'), hex2dec('03'), sdo_8050_03;\n             "
	      "         hex2dec('8050'), hex2dec('04'), sdo_8050_04;\n                      hex2dec('8050'), hex2dec('05'), sd"
	      "o_8050_05;\n                      hex2dec('8050'), hex2dec('0D'), sdo_8050_0D;\n                      hex2dec('"
	      "8050'), hex2dec('0E'), sdo_8050_0E;\n                      hex2dec('8050'), hex2dec('10'), sdo_8050_10;\n      "
	      "                hex2dec('8050'), hex2dec('12'), sdo_8050_12;\n                      hex2dec('8050'), hex2dec('1"
	      "3'), sdo_8050_13;\n                      hex2dec('8050'), hex2dec('14'), sdo_8050_14;\n                      he"
	      "x2dec('8050'), hex2dec('1E'), sdo_8050_1E;\n                      hex2dec('8050'), hex2dec('1F'), sdo_8050_1F];"
	      "\nend\n\n%save ep\nrv = ep8309(model).configure(io);\n\nEtherCATSlave.setPortNames(...\n    {rv.PortConfig.inpu"
	      "t.portname},...\n    {rv.PortConfig.output.portname});\n\nset_param(gcb,'AttributesFormatString',...\n    sprin"
	      "tf('%s\\nM:%i Idx:%s',...\n            model,master,mat2str(index)))\n\n"
	      MaskDisplay	      "port_label('input', 1, 'DigOut')\nport_label('output', 1, 'DigIn')\n"
	      MaskSelfModifiable      on
	      MaskIconFrame	      on
	      MaskIconOpaque	      on
	      MaskIconRotate	      "none"
	      MaskPortRotate	      "default"
	      MaskIconUnits	      "autoscale"
	      MaskValueString	      "0|1|EP8309-1022||0|0|on|on|off|off|[]|[]|[]|0..20 mA|0..20 mA|Off||None|1|100|RPM|1|100|"
	      "RPM|on|off|1|100|RPM|None|[]|off|off|Set to default|0|65535|100|250|4|50|64|10|Set to default|4|50|0..20 mA"
	      MaskTabNameString	      "Main,Main,Main,Main,Main,Main,Digital,Digital,Digital,Analog Input,Analog Input,Analog"
	      " Input,Analog Input,Analog Input,Analog Input,Analog Input,Analog Input,Tacho,Tacho,Tacho,Tacho,Tacho,Tacho,Tac"
	      "ho,Tacho,Tacho,Tacho,Tacho,Tacho,Analog Output,Analog Output,Analog Output,Analog Output,Analog Output,Analog O"
	      "utput,Analog Output,Analog Output,Analog Output,Analog Output,Analog Output,Analog Output,Analog Output,Analog "
	      "Output,Analog Output,Analog Output,Analog Output"
	    }
	    Block {
	      BlockType		      "S-Function"
	      Name		      "Infrastructure"
	      SID		      15
	      Ports		      []
	      Position		      [630, 46, 699, 83]
	      BackgroundColor	      "yellow"
	      LibraryVersion	      "1.846"
	      LoadFcn		      "ekxxxx().checkModelName()"
	      FunctionName	      "ec_slave3"
	      Parameters	      "Address,rv.SlaveConfig,rv.PortConfig,debug,tsample"
	      SFunctionModules	      "'ecrt_support'"
	      EnableBusSupport	      off
	      MaskType		      "EKxxxx"
	      MaskDescription	      "EtherCAT Infrastructure Slaves. \n\nIncluding these slaves (even if they don't have I/Os"
	      ")\nwill create slave configurations, which will cause them to go into the\noperational state.\n"
	      MaskHelp		      "web(etherlab_help_path('ekxxxx.html'), '-helpbrowser')"
	      MaskPromptString	      "Master|Slave Index|Device Model |Revision|Vector output|Sample Time / Domain|Debug"
	      MaskStyleString	      "edit,edit,popup(EK1100|EK1100-0030|EK1101|EK1110|EK1122|EK1200|EK1501|EK1501-0010|EK1521"
	      "|EK1521-0010|EK1541|EK1561|EK1814|EK1818|EK1828|EK1828-0010|CX1100-0004),edit,checkbox,edit,edit"
	      MaskTunableValueString  "off,off,off,off,off,off,off"
	      MaskCallbackString      "||ekxxxx().updateRevision()||||"
	      MaskEnableString	      "on,on,on,on,on,on,on"
	      MaskVisibilityString    "on,on,on,off,on,on,off"
	      MaskToolTipString	      "on,on,on,on,on,on,on"
	      MaskVariables	      "master=@1;index=@2;model=&3;revision=&4;vector=@5;tsample=@6;debug=@7;"
	      MaskInitialization      "Address = EtherCATSlave.formatAddress(master,index,tsample);\n\nrv = ekxxxx(model).con"
	      "figure(vector);\n"
	      MaskDisplay	      "fprintf('%s\\nM:%i Idx:%s', model, master, mat2str(index))\n"
	      MaskIconFrame	      on
	      MaskIconOpaque	      on
	      MaskIconRotate	      "none"
	      MaskPortRotate	      "default"
	      MaskIconUnits	      "autoscale"
	      MaskValueString	      "0|1|EK1100||off|0|0"
	    }
	    Annotation {
	      Name		      "Analog I/O (16 bit)"
	      Position		      [191, 24]
	      FontSize		      12
	    }
	    Annotation {
	      Name		      "Digital I/O"
	      Position		      [71, 24]
	      FontSize		      12
	    }
	    Annotation {
	      Name		      "Analog I/O (12 bit)"
	      Position		      [311, 24]
	      FontSize		      12
	    }
	    Annotation {
	      Name		      "Special Analog I/O"
	      Position		      [431, 24]
	      FontSize		      12
	    }
	    Annotation {
	      Name		      "Special I/O"
	      Position		      [551, 24]
	      FontSize		      12
	    }
	    Annotation {
	      Name		      "Infrastructure"
	      Position		      [666, 24]
	      FontSize		      12
	    }
	    Annotation {
	      Name		      "Obsolete"
	      Position		      [931, 24]
	      DropShadow	      on
	      FontSize		      15
	    }
	    Annotation {
	      Name		      "Doc"
	      Position		      [18, 236]
	    }
	    Annotation {
	      Name		      "Doc"
	      Position		      [18, 291]
	    }
	    Annotation {
	      Name		      "Doc"
	      Position		      [243, 96]
	    }
	    Annotation {
	      Name		      "Doc"
	      Position		      [243, 161]
	    }
	    Annotation {
	      Name		      "Doc"
	      Position		      [243, 231]
	    }
	    Annotation {
	      Name		      "Doc"
	      Position		      [248, 296]
	    }
	    Annotation {
	      Name		      "Doc"
	      Position		      [368, 46]
	    }
	  }
	}
	Block {
	  BlockType		  "S-Function"
	  Name			  "Domain State"
	  SID			  43
	  Ports			  [0, 2]
	  Position		  [280, 110, 355, 150]
	  BackgroundColor	  "yellow"
	  FunctionName		  "domain_state"
	  Parameters		  "master,domain,input,output,io_domain,tsample"
	  SFunctionModules	  "'ecrt_support'"
	  EnableBusSupport	  off
	  MaskType		  "Domain State"
	  MaskDescription	  "Displays the following domain state information:\n* Working Counter\n* Domain state:\n	0 - No sl"
	  "aves\n	1 - Domain incomplete\n	2 - Domain complete"
	  MaskPromptString	  "Master|Domain|Direction|Tx and RxPdo in one domain|Sample Time"
	  MaskStyleString	  "edit,edit,popup(Input Only|Output Only|Input and Output),checkbox,edit"
	  MaskTunableValueString  "off,off,off,off,off"
	  MaskCallbackString	  "||||"
	  MaskEnableString	  "on,on,on,on,on"
	  MaskVisibilityString	  "on,on,on,on,on"
	  MaskToolTipString	  "on,on,on,on,on"
	  MaskVariables		  "master=@1;domain=@2;direction=@3;io_domain=@4;tsample=@5;"
	  MaskInitialization	  "switch direction\n    case 1\n        input = 1;\n        output = 0;\n    case 2\n        in"
	  "put = 0;\n        output = 1;\n    case 3\n        input = 1;\n        output = 1;\nend"
	  MaskDisplay		  "fprintf('Domain State\\nM:%u d:%u', master,domain);"
	  MaskIconFrame		  on
	  MaskIconOpaque	  on
	  MaskIconRotate	  "none"
	  MaskPortRotate	  "default"
	  MaskIconUnits		  "autoscale"
	  MaskValueString	  "0|0|Input and Output|on|0"
	}
	Block {
	  BlockType		  "S-Function"
	  Name			  "Generic_0"
	  SID			  42
	  Ports			  []
	  Position		  [96, 33, 174, 73]
	  BackgroundColor	  "yellow"
	  FunctionName		  "ec_slave3"
	  Parameters		  "Address,rv.SlaveConfig,rv.PortConfig,debug,tsample"
	  SFunctionModules	  "'ecrt_support'"
	  EnableBusSupport	  off
	  MaskType		  "Generic EtherCAT Slave"
	  MaskDescription	  "The generic EtherCAT Slave is used to create any slave not contained\nin this library. A mask in"
	  "put variable, <b>EtherCAT Slave Configuration</b>,\nhas to be set up by the user. This configures the slave.\n"
	  MaskHelp		  "web(etherlab_help_path('generic.html'), '-helpbrowser');"
	  MaskPromptString	  "Master|Slave Index|EtherCAT Slave Configuration struct. (SlaveConfig, PortConfig)|Sample Time|D"
	  "ebug"
	  MaskStyleString	  "edit,edit,edit,edit,edit"
	  MaskTunableValueString  "off,off,off,off,off"
	  MaskCallbackString	  "||||"
	  MaskEnableString	  "on,on,on,on,on"
	  MaskVisibilityString	  "on,on,on,on,off"
	  MaskToolTipString	  "on,on,on,on,on"
	  MaskVariables		  "master=@1;index=@2;rv=@3;tsample=@4;debug=@5;"
	  MaskInitialization	  "Address = EtherCATSlave.formatAddress(master,index,tsample);\n\nif ~isfield(rv,'PortConfig') "
	  "|| isempty(rv)\n   rv.PortConfig = [];\nend\n\nif ~isfield(rv,'SlaveConfig') || isempty(rv)\n   rv.SlaveConfig = []"
	  ";\nend\n\nif ~isfield(rv.SlaveConfig,'description') || isempty(rv)\n   slave_name = 'unknown';\nelse\n   slave_name"
	  " = rv.SlaveConfig.description;\nend\n\n"
	  MaskDisplay		  "fprintf('Generic Slave\\n%s \\n%i Idx:%s', ...\n    slave_name, master, mat2str(index))\n"
	  MaskIconFrame		  on
	  MaskIconOpaque	  on
	  MaskIconRotate	  "none"
	  MaskPortRotate	  "default"
	  MaskIconUnits		  "autoscale"
	  MaskValueString	  "0|1|[]|0|0"
	}
	Block {
	  BlockType		  "S-Function"
	  Name			  "Master State"
	  SID			  176
	  Ports			  [0, 3]
	  Position		  [280, 30, 355, 70]
	  BackgroundColor	  "yellow"
	  FunctionName		  "master_state"
	  Parameters		  "master,devices,reset,sync_dec,tsample"
	  SFunctionModules	  "'ecrt_support'"
	  EnableBusSupport	  off
	  MaskType		  "Master State"
	  MaskDescription	  "Outputs master state:\n* number of responding slaves\n* Slave states\n* Link up\n\nEnabling <b>M"
	  "aster Reset</b> forces the master to reset the bus\nand scan for new slaves\n"
	  MaskPromptString	  "Master|Device Count|Reset Port|Reference Clock Sync Decimation|Sample Time"
	  MaskStyleString	  "edit,edit,checkbox,edit,edit"
	  MaskTunableValueString  "off,off,off,off,off"
	  MaskCallbackString	  "||||"
	  MaskEnableString	  "on,on,on,on,on"
	  MaskVisibilityString	  "on,on,on,on,on"
	  MaskToolTipString	  "on,on,on,on,on"
	  MaskVariables		  "master=@1;devices=@2;reset=@3;sync_dec=@4;tsample=@5;"
	  MaskDisplay		  "fprintf('Master State\\nM: %u', master);"
	  MaskIconFrame		  on
	  MaskIconOpaque	  on
	  MaskIconRotate	  "none"
	  MaskPortRotate	  "default"
	  MaskIconUnits		  "autoscale"
	  MaskValueString	  "0|1|off|0|0"
	}
	Block {
	  BlockType		  SubSystem
	  Name			  "Mts"
	  SID			  22
	  Ports			  []
	  Position		  [105, 189, 163, 239]
	  MinAlgLoopOccurrences	  off
	  PropExecContextOutsideSubsystem off
	  RTWSystemCode		  "Auto"
	  FunctionWithSeparateData off
	  Opaque		  off
	  RequestExecContextInheritance	off
	  MaskHideContents	  off
	  MaskDisplay		  "image(imread('mts-logo.png'))"
	  MaskIconFrame		  off
	  MaskIconOpaque	  on
	  MaskIconRotate	  "none"
	  MaskPortRotate	  "default"
	  MaskIconUnits		  "autoscale"
	  System {
	    Name		    "Mts"
	    Location		    [634, 52, 942, 224]
	    Open		    off
	    ModelBrowserVisibility  off
	    ModelBrowserWidth	    200
	    ScreenColor		    "white"
	    PaperOrientation	    "landscape"
	    PaperPositionMode	    "auto"
	    PaperType		    "usletter"
	    PaperUnits		    "inches"
	    TiledPaperMargins	    [0.500000, 0.500000, 0.500000, 0.500000]
	    TiledPageScale	    1
	    ShowPageBoundaries	    off
	    ZoomFactor		    "100"
	    Block {
	      BlockType		      "S-Function"
	      Name		      "MTS_0"
	      SID		      23
	      Ports		      [0, 1]
	      Position		      [105, 65, 185, 105]
	      BackgroundColor	      "yellow"
	      LibraryVersion	      "1.849"
	      FunctionName	      "ec_slave3"
	      Parameters	      "Address, rv.SlaveConfig, rv.PortConfig, debug, tsample"
	      SFunctionModules	      "'ecrt_support'"
	      EnableBusSupport	      off
	      MaskType		      "MTS R-Series"
	      MaskDescription	      "MTS R-Series Position Senor\n\nOutput 1: position vector (magnets 1-5) in meter\nOptiona"
	      "l output 2: speed vector (magnets 1-5) in m/s\nOptional output 3: status vector (magnets 1-5)"
	      MaskHelp		      "This block generically implements the MTS R-Series Position Sensor for various models.\n<p/>\n"
	      "The following Terminals are supported:\n<center>\n<table width=\"80%\">\n<tr><td>1 Magnet</td><td> </td></tr>\n"
	      "<tr><td>2 Magnets</td><td> </td></tr>\n<tr><td>3 Magnets</td><td> </td></tr>\n<tr><td>4 Magnets</td><td> </td><"
	      "/tr>\n<tr><td>5 Magnets</td><td> </td></tr>\n</table>\n</center>\n<p/>\nChoose and set the following options:\n"
	      "<h4>Master:</h4>\nSet the EtherCAT Master of this terminal.\n\n<h4>Slave Index:</h4>\nSet the EtherCAT slave in"
	      "dex. Following address formats are allowed:\n<ol>\n<li> Absolute addressing: a scalar number <<b><tt>n</tt></b>"
	      "> representing the (zero based) absolute position in the bus.\n<li> SSId addressing: the Secondary Slave (or 'A"
	      "lias') Addressing has the form <<b><tt>[alias position]</tt></b>> where <b><tt>alias</tt></b> is the Secondary "
	      "Slave Id of the EtherCAT slave and <b><tt>position</tt></b> is the offset after the slave with the given <b><tt"
	      ">alias</tt></b>. The SSId has to be preprogrammed into the slave with other service tools (see 'ethercat alias "
	      "--help').\n</ol>\n\n<h4>Device Model:</h4>\nChoose the model at the Indexed position of the master.\n\n<p>\nCho"
	      "osing <b>Status Output</b> provides a port of type <tt>uint8_T</tt> where the status is presented. This is only"
	      " enabled when <b>Vector Output</b> is selected. Terminal input over- and underrange can be detected using this "
	      "output. See the terminal's documentation.\n\n<h4>Output Filter</h4>\nWhen not in <b>Raw</b> mode, the <b>Output"
	      " Filter</b> checkbox becomes available, allowing the use of an internal low pass filter. Enter the <b>LPF Time "
	      "Constant</b> for the filter in the field below.\n<br>For continuous sample time systems (0 in Sample Time), the"
	      " filter is also continuous. Discrete samples systems (Sample Time > 0) uses an equivalent discrete low pass fil"
	      "ter with a similar time constant.\n\n<p>\nSet the <b>Sample Time</b> for the block. <tt>0</tt> is continuous sa"
	      "mple time (runs at the model's base rate). Setting <tt>-1</tt> will try to set the time using back propagation."
	      "\n"
	      MaskPromptString	      "Master|Slave Index|Device Model |Output Offset|Invert Position / Velocity|Velocity Outp"
	      "ut|Status Output|Output Filter|LPF Time Constant [s]|Sample Time|Debug"
	      MaskStyleString	      "edit,edit,popup(1 Magnet|2 Magnets|3 Magnets|4 Magnets|5 Magnets),edit,checkbox,checkbox"
	      ",checkbox,checkbox,edit,edit,edit"
	      MaskTunableValueString  "off,off,off,off,off,off,off,off,off,off,off"
	      MaskCallbackString      "|||||||mtsrseries_check('filter');|||"
	      MaskEnableString	      "on,on,on,on,on,on,on,on,off,on,on"
	      MaskVisibilityString    "on,on,on,on,on,on,on,on,on,on,off"
	      MaskToolTipString	      "on,on,on,on,on,on,on,on,on,on,on"
	      MaskVariables	      "master=@1;index=@2;model=&3;offset=@4;invert=@5;velocity_output=@6;status_output=@7;filter"
	      "=@8;tau=@9;tsample=@10;debug=@11;"
	      MaskInitialization      "Address = EtherCATSlave.formatAddress(master,index,tsample);\n\nrv = mts_temposonics(m"
	      "odel, offset, filter, tau, ...\n                     invert, velocity_output, status_output);\n\n\n"
	      MaskDisplay	      "fprintf('MTS R-Series\\n%s\\nM:%i Idx:%s',model,master,mat2str(index))\n"
	      MaskIconFrame	      on
	      MaskIconOpaque	      on
	      MaskIconRotate	      "none"
	      MaskPortRotate	      "default"
	      MaskIconUnits	      "autoscale"
	      MaskValueString	      "0|1|1 Magnet|[]|off|off|off|off|[]|0|0"
	    }
	  }
	}
	Block {
	  BlockType		  SubSystem
	  Name			  "Murr"
	  SID			  24
	  Ports			  []
	  Position		  [65, 312, 201, 368]
	  MinAlgLoopOccurrences	  off
	  PropExecContextOutsideSubsystem off
	  RTWSystemCode		  "Auto"
	  FunctionWithSeparateData off
	  Opaque		  off
	  RequestExecContextInheritance	off
	  MaskHideContents	  off
	  MaskDisplay		  "image(imread('Murr.png'))"
	  MaskIconFrame		  off
	  MaskIconOpaque	  on
	  MaskIconRotate	  "none"
	  MaskPortRotate	  "default"
	  MaskIconUnits		  "autoscale"
	  System {
	    Name		    "Murr"
	    Location		    [478, 52, 841, 235]
	    Open		    off
	    ModelBrowserVisibility  off
	    ModelBrowserWidth	    200
	    ScreenColor		    "white"
	    PaperOrientation	    "landscape"
	    PaperPositionMode	    "auto"
	    PaperType		    "A4"
	    PaperUnits		    "centimeters"
	    TiledPaperMargins	    [0.500000, 0.500000, 0.500000, 0.500000]
	    TiledPageScale	    1
	    ShowPageBoundaries	    off
	    ZoomFactor		    "100"
	    Block {
	      BlockType		      "S-Function"
	      Name		      "DIDO_Murr0"
	      SID		      25
	      Ports		      [1, 3]
	      Position		      [110, 29, 220, 91]
	      BackgroundColor	      "yellow"
	      AttributesFormatString  "DI8DO8\\nM:0 Idx:1"
	      UserDataPersistent      on
	      UserData		      "DataTag9"
	      LoadFcn		      "murr_dio().checkModelName()"
	      FunctionName	      "ec_slave3"
	      Parameters	      "Address,rv.SlaveConfig,rv.PortConfig,debug,tsample"
	      SFunctionModules	      "'ecrt_support'"
	      EnableBusSupport	      off
	      MaskType		      "Murr Impact67 EC"
	      MaskDescription	      "Murr Impact67 EC\nDigital  IO-Terminal"
	      MaskHelp		      "web(etherlab_help_path('murr_dio.html'), '-helpbrowser');"
	      MaskPromptString	      "Master|Slave Index|Device Model |Revision|Vector IO|Sample Time (-1 for inherited)|Debug"
	      MaskStyleString	      "edit,edit,popup(DI8DO8|DO16|DO8|DI16),edit,checkbox,edit,edit"
	      MaskTunableValueString  "off,off,off,off,off,off,off"
	      MaskCallbackString      "||||||"
	      MaskEnableString	      "on,on,on,on,on,on,on"
	      MaskVisibilityString    "on,on,on,off,on,on,off"
	      MaskToolTipString	      "on,on,on,on,on,on,on"
	      MaskVariables	      "master=@1;index=@2;model=&3;revision=&4;vector=@5;tsample=@6;debug=@7;"
	      MaskInitialization      "Address = EtherCATSlave.formatAddress(master,index,tsample);\n\nrv = murr_dio(model).c"
	      "onfigure(vector);\n\nif isfield(rv.PortConfig,'input')\n    inputNames = {rv.PortConfig.input.portname};\nelse\n"
	      "    inputNames = {};\nend\n\nEtherCATSlave.setPortNames(...\n    inputNames,...\n    {rv.PortConfig.output.port"
	      "name});\n\nset_param(gcb,'AttributesFormatString',...\n    sprintf('%s\\nM:%i Idx:%s',model,master,mat2str(inde"
	      "x)))\n\n"
	      MaskDisplay	      "port_label('input', 1, 'DO')\nport_label('output', 1, 'DI')\nport_label('output', 2, 'Stat')"
	      "\nport_label('output', 3, 'Short')\n"
	      MaskSelfModifiable      on
	      MaskIconFrame	      on
	      MaskIconOpaque	      on
	      MaskIconRotate	      "none"
	      MaskPortRotate	      "default"
	      MaskIconUnits	      "autoscale"
	      MaskValueString	      "0|1|DI8DO8||on|0|0"
	    }
	  }
	}
	Block {
	  BlockType		  SubSystem
	  Name			  "Subsystem"
	  SID			  27
	  Ports			  []
	  Position		  [270, 329, 370, 351]
	  ShowName		  off
	  OpenFcn		  "[];"
	  MinAlgLoopOccurrences	  off
	  PropExecContextOutsideSubsystem off
	  RTWSystemCode		  "Auto"
	  FunctionWithSeparateData off
	  Opaque		  off
	  RequestExecContextInheritance	off
	  MaskHideContents	  off
	  MaskDisplay		  "image(imread('ethercat_mini.png'))"
	  MaskIconFrame		  off
	  MaskIconOpaque	  on
	  MaskIconRotate	  "none"
	  MaskPortRotate	  "default"
	  MaskIconUnits		  "pixels"
	  System {
	    Name		    "Subsystem"
	    Location		    [384, 45, 1261, 2435]
	    Open		    off
	    ModelBrowserVisibility  off
	    ModelBrowserWidth	    200
	    ScreenColor		    "white"
	    PaperOrientation	    "landscape"
	    PaperPositionMode	    "auto"
	    PaperType		    "usletter"
	    PaperUnits		    "inches"
	    TiledPaperMargins	    [0.500000, 0.500000, 0.500000, 0.500000]
	    TiledPageScale	    1
	    ShowPageBoundaries	    off
	    ZoomFactor		    "100"
	  }
	}
      }
    }
    Block {
      BlockType		      SubSystem
      Name		      "Util"
      SID		      30
      Ports		      []
      Position		      [230, 34, 300, 94]
      MinAlgLoopOccurrences   off
      PropExecContextOutsideSubsystem off
      RTWSystemCode	      "Auto"
      FunctionWithSeparateData off
      Opaque		      off
      RequestExecContextInheritance off
      MaskHideContents	      off
      MaskDisplay	      "image(imread('tools.png'))"
      MaskIconFrame	      off
      MaskIconOpaque	      on
      MaskIconRotate	      "none"
      MaskPortRotate	      "default"
      MaskIconUnits	      "autoscale"
      System {
	Name			"Util"
	Location		[796, 68, 1598, 698]
	Open			off
	ModelBrowserVisibility	off
	ModelBrowserWidth	200
	ScreenColor		"white"
	PaperOrientation	"landscape"
	PaperPositionMode	"auto"
	PaperType		"usletter"
	PaperUnits		"inches"
	TiledPaperMargins	[0.500000, 0.500000, 0.500000, 0.500000]
	TiledPageScale		1
	ShowPageBoundaries	off
	ZoomFactor		"100"
	Block {
	  BlockType		  "S-Function"
	  Name			  "Event"
	  SID			  31
	  Ports			  [0, 1]
	  Position		  [55, 116, 125, 154]
	  BackgroundColor	  "yellow"
	  FunctionName		  "event"
	  Parameters		  "width,singleshot,dtype,tsample"
	  EnableBusSupport	  off
	  MaskType		  "Trigger Events"
	  MaskDescription	  "This block is used to generate an events on its output.\n\nChecking the \"One Shot\" option will"
	  " generate only one event, otherwise a whole chain of events is generated for every count that the parameter value w"
	  "as incremented.\n"
	  MaskHelp		  "A typical problem with interactive constants, e.g. those that are connected to push buttons on the des"
	  "ktop, is that the events get lost due to it being set and reset too within one calculation cycle and thus is \"lost"
	  "\".\n\nThis typically happens with push buttons acting on a constant. Sometimes the user presses and releases the p"
	  "ush button so quickly that these separate events are send to the Real Time Application together as a single operati"
	  "on. The constant is then set and reset without the Application realising that there even was an event.\n\nThis bloc"
	  "k is overcomes this limitation by keeping an internal counter synchronised to a parameter value. If these two value"
	  "s are unequal, the output is toggled either:\n* If the \"Single Shot\" option is checked, only one event pulse is g"
	  "enerated and the internal counter is set to the parameter value.\n* Without this option, the internal counter is in"
	  "cremented until it equals the parameter value, generating one event pulse for every increment.\n"
	  MaskPromptString	  "Width|Single shot|Data Type|Sample Time"
	  MaskStyleString	  "edit,checkbox,popup(Boolean|Unsigned Integer),edit"
	  MaskTunableValueString  "off,off,off,off"
	  MaskCallbackString	  "|||"
	  MaskEnableString	  "on,on,on,on"
	  MaskVisibilityString	  "on,on,on,on"
	  MaskToolTipString	  "on,on,on,on"
	  MaskVariables		  "width=@1;singleshot=@2;dtype_str=&3;tsample=@4;"
	  MaskInitialization	  "switch dtype_str\n    case 'Unsigned Integer'\n        dtype = 32;\n    case 'Boolean'\n     "
	  "   dtype = 1;\n    otherwise\n        dtype = 1;\nend\n"
	  MaskDisplay		  "disp('Event')\n"
	  MaskIconFrame		  on
	  MaskIconOpaque	  on
	  MaskIconRotate	  "none"
	  MaskPortRotate	  "default"
	  MaskIconUnits		  "autoscale"
	  MaskValueString	  "1|on|Boolean|0"
	}
	Block {
	  BlockType		  "S-Function"
	  Name			  "Find Index"
	  SID			  32
	  Ports			  [1, 3]
	  Position		  [55, 267, 125, 323]
	  BackgroundColor	  "yellow"
	  FunctionName		  "findidx"
	  Parameters		  "cmp,tsample"
	  EnableBusSupport	  off
	  MaskType		  "Find MinMax"
	  MaskDescription	  "This block takes a vector input and outputs:\n1: Found count\n2: Found Index (zero based)\n3: Va"
	  "lue"
	  MaskHelp		  "This block finds the minimum or or maximum as well as the associated index from a vector of signals. T"
	  "he index is zero based."
	  MaskPromptString	  "Comparison|Sample Time"
	  MaskStyleString	  "popup(First Minimum|Last Minimum|First Maximum|Last Maximum),edit"
	  MaskTunableValueString  "off,off"
	  MaskCallbackString	  "|"
	  MaskEnableString	  "on,on"
	  MaskVisibilityString	  "on,on"
	  MaskToolTipString	  "on,on"
	  MaskVariables		  "cmp=@1;tsample=@2;"
	  MaskDisplay		  "port_label('output',1,'Found');\nport_label('output',2,'Index');\nport_label('output',3,'Value');\n"
	  MaskIconFrame		  on
	  MaskIconOpaque	  on
	  MaskIconRotate	  "none"
	  MaskPortRotate	  "default"
	  MaskIconUnits		  "autoscale"
	  MaskValueString	  "First Minimum|-1"
	}
	Block {
	  BlockType		  "S-Function"
	  Name			  "In"
	  SID			  33
	  Ports			  [0, 2]
	  Position		  [205, 116, 275, 154]
	  BackgroundColor	  "yellow"
	  FunctionName		  "rtipc_rx"
	  Parameters		  "varname,dtype,len,force,tsample"
	  SFunctionModules	  "'rtipc'"
	  EnableBusSupport	  off
	  MaskType		  "Generic Output Port"
	  MaskDescription	  "RealTime Interprocess Communication input\n\nSignal Name: Name of signal to connect to (string)\n"
	  "Data Type: Signal's data type\nVector Length: Number of elements\nEnable Force Value: Adds additional parameters to"
	  " force the output value"
	  MaskPromptString	  "Signal Name|Data Type|Vector Length|Enable value forcing|Sample Time (-1 for inherited)"
	  MaskStyleString	  "edit,popup(boolean|int8|uint8|int16|uint16|int32|uint32|single|double),edit,checkbox,edit"
	  MaskTunableValueString  "off,off,off,off,off"
	  MaskCallbackString	  "||||"
	  MaskEnableString	  "on,on,on,on,on"
	  MaskVisibilityString	  "on,on,on,on,on"
	  MaskToolTipString	  "on,on,on,on,on"
	  MaskVariables		  "varname=@1;dtype=@2;len=@3;force=@4;tsample=@5;"
	  MaskDisplay		  "fprintf(varname)\n"
	  MaskIconFrame		  on
	  MaskIconOpaque	  on
	  MaskIconRotate	  "none"
	  MaskPortRotate	  "default"
	  MaskIconUnits		  "autoscale"
	  MaskValueString	  "'SIG01'|double|1|off|0"
	}
	Block {
	  BlockType		  "S-Function"
	  Name			  "Message"
	  SID			  271
	  Ports			  [1, 1]
	  Position		  [55, 186, 125, 224]
	  LibraryVersion	  "1.1668"
	  FunctionName		  "message"
	  Parameters		  "prio,reset,invert,confirm,tsample"
	  EnableBusSupport	  off
	  MaskType		  "Generate system message"
	  MaskDescription	  "This block generates a system message when the input port 1 is true.\n\nThe current time is outp"
	  "ut on output port."
	  MaskHelp		  "This block generates a system message when the input port 1 is true.\nSystem messages are logged and k"
	  "ept in history.\n\n<h2>Parameters:</h2>\n\n<h4>Priority</h4>Select the message priority\n\n<h4>External Reset</h4>M"
	  "essage will be reset on external signal.\n\n<h4>Invert Input</h4>Invert input (0 = Generate message)\n\n<h4>Input c"
	  "onfirm delay</h4>Delay time before message is raised.\n"
	  MaskPromptString	  "Priority|External Reset|Invert Input|Input confirm delay [s]|Sample Time (-1 for inherited)"
	  MaskStyleString	  "popup(Emergency|Alert|Critical|Error|Warning|Notice|Information|Debug),checkbox,checkbox,edit,ed"
	  "it"
	  MaskTunableValueString  "off,off,off,on,off"
	  MaskCallbackString	  "||||"
	  MaskEnableString	  "on,on,on,on,on"
	  MaskVisibilityString	  "on,on,on,on,on"
	  MaskToolTipString	  "on,on,on,on,on"
	  MaskVariables		  "prio=@1;reset=@2;invert=@3;confirm=@4;tsample=@5;"
	  MaskInitialization	  "m = {'Emergency', 'Alert', 'Critical', 'Error', ...\n    'Warning', 'Notice', 'Information', "
	  "'Debug'};\ncmap = [\n    1 0 1;\n    1 0 1;\n    1 0 1;\n    1 0 0;\n    1 0.5 0.0;\n    0 0 1;\n    0 0 1;\n    0 "
	  "0 1;\n    ]; \nc = cmap(prio,:);\npriority = m{prio};"
	  MaskDisplay		  "patch([0,0,1,1],[0,1,1,0],c);\ndisp(priority);\n"
	  MaskIconFrame		  on
	  MaskIconOpaque	  on
	  MaskIconRotate	  "none"
	  MaskPortRotate	  "default"
	  MaskIconUnits		  "autoscale"
	  MaskValueString	  "Error|off|off||-1"
	}
	Block {
	  BlockType		  "S-Function"
	  Name			  "Out"
	  SID			  34
	  Ports			  [1]
	  Position		  [205, 46, 275, 84]
	  BackgroundColor	  "yellow"
	  FunctionName		  "rtipc_tx"
	  Parameters		  "varname,force,tsample"
	  SFunctionModules	  "'rtipc'"
	  EnableBusSupport	  off
	  MaskType		  "Generic Output Port"
	  MaskPromptString	  "Signal Name|Enable value forcing|Sample Time (-1 for inherited)"
	  MaskStyleString	  "edit,checkbox,edit"
	  MaskTunableValueString  "off,off,off"
	  MaskCallbackString	  "||"
	  MaskEnableString	  "on,on,on"
	  MaskVisibilityString	  "on,on,on"
	  MaskToolTipString	  "on,on,on"
	  MaskVariables		  "varname=@1;force=@2;tsample=@3;"
	  MaskDisplay		  "fprintf(varname)\n"
	  MaskIconFrame		  on
	  MaskIconOpaque	  on
	  MaskIconRotate	  "none"
	  MaskPortRotate	  "default"
	  MaskIconUnits		  "autoscale"
	  MaskValueString	  "'SIG01'|off|-1"
	}
	Block {
	  BlockType		  "S-Function"
	  Name			  "World Time"
	  SID			  35
	  Ports			  [0, 1]
	  Position		  [55, 46, 125, 84]
	  BackgroundColor	  "yellow"
	  FunctionName		  "world_time"
	  Parameters		  "tsample"
	  EnableBusSupport	  off
	  MaskType		  "World Time"
	  MaskDescription	  "Outputs the current world time for the given sample time."
	  MaskHelp		  "This block outputs the hosts current real world time in seconds since 1.1.1970"
	  MaskPromptString	  "Sample Time"
	  MaskStyleString	  "edit"
	  MaskTunableValueString  "off"
	  MaskEnableString	  "on"
	  MaskVisibilityString	  "on"
	  MaskToolTipString	  "on"
	  MaskVariables		  "tsample=@1;"
	  MaskIconFrame		  on
	  MaskIconOpaque	  on
	  MaskIconRotate	  "none"
	  MaskPortRotate	  "default"
	  MaskIconUnits		  "autoscale"
	  MaskValueString	  "0"
	}
	Annotation {
	  Name			  "Cross Model signals"
	  Position		  [238, 21]
	}
      }
    }
    Annotation {
      Name		      "$Id$"
      Position		      [188, 141]
    }
  }
}
MatData {
  NumRecords		  10
  DataRecord {
    Tag			    DataTag9
    Data		    "  %)30     .    R X   8    (     @         %    \"     $    !     0         %  0 #     $    8    4VQA=F"
    "5#;VYF:6< 4&]R=$-O;F9I9P  #@     (   &    \"     (         !0    @    !     0    $         !0 $  P    !    /    '9"
    "E;F1O<@       &1E<V-R:7!T:6]N '!R;V1U8W0      ')E=FES:6]N     '-M                   .    .     8    (    !@       "
    "  %    \"     $    !     0         )    \"           P%- #@   #@    &    \"     0         !0    @    !    !@    $ "
    "        $     8   !$23A$3S@   X    X    !@    @    &          4    (     0    $    !          D    (         $#EZD"
    " .    .     8    (    !@         %    \"     $    !     0         )    \"            / _#@   ( &   &    \"     $  "
    "       !0    @    !     @    $         #@   $ \"   &    \"     $         !0    @    !     P    $         #@   #@  "
    "  &    \"     8         !0    @    !     0    $         \"0    @             0 X    X    !@    @    &          4  "
    "  (     0    $    !          D    (               .    D $   8    (     0         %    \"     $    !     0        "
    " .    8 $   8    (     0         %    \"     $    \"     0         .    .     8    (    !@         %    \"     $  "
    "  !     0         )    \"            +9 #@   /     &    \"     8         !0    @    (     P    $         \"0   ,  "
    "         (#80       @-A       \" V$       (#80       @-A       \" V$       (#80       @-A         \\#\\         0 "
    "        A         $$         40        !A         '$         @0        / _        \\#\\       #P/P       / _      "
    "  \\#\\       #P/P       / _        \\#\\.    \" 0   8    (     0         %    \"     $    #     0         .    . "
    "    8    (    !@         %    \"     $    !     0         )    \"             A #@   #@    &    \"     8         !"
    "0    @    !     0    $         \"0    @           #P/PX   !8 P  !@    @    !          4    (     0    (    !      "
    "    X   !@ 0  !@    @    !          4    (     0    (    !          X    X    !@    @    &          4    (     0  "
    "  $    !          D    (            ND .    \\     8    (    !@         %    \"     @    #     0         )    P   "
    "         -A         V$        #80        -A         V$        #80        -A         V$        #P/P        !       "
    "  \"$         00        !1         &$         <0        \"!         \\#\\       #P/P       / _        \\#\\       "
    "#P/P       / _        \\#\\       #P/PX   #  0  !@    @    !          4    (     0    (    !          X    X    !@"
    "    @    &          4    (     0    $    !          D    (           !ND .    4 $   8    (    !@         %    \"  "
    "   P    #     0         )    ( $          ;!        !L$        &P0        ;!        \"L$        *P0        K!     "
    "   \"L$        *P0        K!        \"L$        *P0        / _         $         (0        !!         \\#\\       "
    "  0         A         $$         40        !A         '$         @0        / _        \\#\\       #P/P       / _  "
    "      \\#\\       #P/P       / _        \\#\\       #P/P       / _        \\#\\       #P/PX   !H!@  !@    @    \" "
    "         4    (     0    $    !          4 !  '     0    X   !I;G!U=   ;W5T<'5T    #@   - !   &    \"     (       "
    "  !0    @    !     0    $         !0 $  X    !    '    '!D;P              <&1O7V1A=&%?='EP90      #@   # !   &    "
    "\"     8         !0    @    (    !     $         \"0     !                                                        "
    "                                                                                                                  "
    "                      \\#\\         0         A         $$         40        !A         '$                        "
    "                                                              #@   #@    &    \"     8         !0    @    !     0 "
    "   $         \"0    @          $B/0 X   ! !   !@    @    \"          4    (     0    ,    !          4 !  .     0 "
    "  !P   !P9&\\              '!D;U]D871A7W1Y<&4       X    P 0  !@    @    &          4    (    \"     0    !       "
    "   D      0          \\#\\       #P/P       / _        \\#\\       #P/P       / _        \\#\\       #P/P         "
    "                                                                                              / _         $       "
    "  (0        !!         %$         80        !Q                                                                    "
    "                   X    X    !@    @    &          4    (     0    $    !          D    (          !(CT .    L    "
    " 8    (    !@         %    \"     0    $     0         )    @            / _        \\#\\       #P/P       / _    "
    "    \\#\\       #P/P       / _        \\#\\                  / _         $         (0                             "
    "              #@   #@    &    \"     8         !0    @    !     0    $         \"0    @          $B/0 X    P 0  !@"
    "    @    &          4    (    \"     0    !          D      0          \\#\\       #P/P       / _        \\#\\    "
    "   #P/P       / _        \\#\\       #P/P       / _        \\#\\       #P/P       / _        \\#\\       #P/P     "
    "  / _        \\#\\        00        !1         &$         <0        \"!         (D         D0        \"9          "
    "                                                                             X    X    !@    @    &          4    "
    "(     0    $    !          D    (          !(CT "
  }
  DataRecord {
    Tag			    DataTag8
    Data		    "  %)30     .    P P   8    (     @         %    \"     $    !     0         %  0 #     $    D    4VQA=F"
    "5#;VYF:6< 4&]R=$-O;F9I9P  57!D871E              X   !P!@  !@    @    \"          4    (     0    $    !          4"
    " !  ,     0   #P   !V96YD;W(       !D97-C<FEP=&EO;@!P<F]D=6-T      !R979I<VEO;@    !S;0                  #@   #@  "
    "  &    \"     8         !0    @    !     0    $         \"0    @             0 X   !     !@    @    $          4  "
    "  (     0    L    !         !     +    15 T,S<T+3 P,#(       X    X    !@    @    &          4    (     0    $    "
    "!          D    (        4D 6L4$.    .     8    (    !@         %    \"     $    !     0         )    \"          "
    "\" #!!#@   .@$   &    \"     $         !0    @    !     @    $         #@   %@\"   &    \"     $         !0    @  "
    "  !     P    $         #@   #@    &    \"     8         !0    @    !     0    $         \"0    @             0 X  "
    "  X    !@    @    &          4    (     0    $    !          D    (               .    J $   8    (     0         "
    "%    \"     $    \"     0         .    N     8    (     0         %    \"     $    \"     0         .    .     8  "
    "  (    !@         %    \"     $    !     0         )    \"            +9 #@   $@    &    \"     8         !0    @ "
    "   !     P    $         \"0   !@           C<0        #%         ,$ .    N     8    (     0         %    \"     $ "
    "   \"     0         .    .     8    (    !@         %    \"     $    !     0         )    \"            ;9 #@   $@"
    "    &    \"     8         !0    @    !     P    $         \"0   !@           S<0        #%         ,$ .    6 (   8"
    "    (     0         %    \"     $    #     0         .    .     8    (    !@         %    \"     $    !     0     "
    "    )    \"             A #@   #@    &    \"     8         !0    @    !     0    $         \"0    @           #P/P"
    "X   \"H 0  !@    @    !          4    (     0    (    !          X   \"X    !@    @    !          4    (     0    "
    "(    !          X    X    !@    @    &          4    (     0    $    !          D    (           !ND .    2     8 "
    "   (    !@         %    \"     $    #     0         )    &            -A         ,4         P0 X   \"X    !@    @ "
    "   !          4    (     0    (    !          X    X    !@    @    &          4    (     0    $    !          D   "
    " (           #ND .    2     8    (    !@         %    \"     $    #     0         )    &           !-A         ,4 "
    "        P0 X    8 P  !@    @    \"          4    (     0    $    !          4 !  '     0    X   !I;G!U=   ;W5T<'5T"
    "    #@   & !   &    \"     (         !0    @    !     0    $         !0 $  X    !    *@   '!D;P              <&1O7"
    "V1A=&%?='EP90!F=6QL7W-C86QE              X   !P    !@    @    &          4    (     @    0    !          D   !    "
    "                                         \\#\\                                           X    X    !@    @    &   "
    "       4    (     0    $    !          D    (          \" GT .    .     8    (    !@         %    \"     $    !   "
    "  0         )    \"            .! #@   & !   &    \"     (         !0    @    !     0    $         !0 $  X    !   "
    " *@   '!D;P              <&1O7V1A=&%?='EP90!F=6QL7W-C86QE              X   !P    !@    @    &          4    (     "
    "@    0    !          D   !             \\#\\       #P/P                  \\#\\                                    "
    "       X    X    !@    @    &          4    (     0    $    !          D    (          \" GT .    .     8    (    "
    "!@         %    \"     $    !     0         )    \"            .! #@   , \"   &    \"    !          !0    @    !  "
    "   0    $         #@   ) \"   &    \"     (         !0    @    !     0    $         !0 $ !     !    0    &UA=&QA8G"
    ")O;W0       !S97!A<F%T;W(         <V5N=&EN96P          &9U;F-T:6]N7VAA;F1L90 .    2     8    (    !          %    "
    "\"     $    5     0         0    %0   \"]V;VPO;W!T+TUA=&QA8BTR,# Y8@    X    P    !@    @    $          4    (    "
    " 0    $    !         !   0 O    #@   #     &    \"     0         !0    @    !     0    $         $  ! $     .    4"
    " $   8    (     @         %    \"     $    !     0         %  0 \"0    $    ;    9G5N8W1I;VX ='EP90      9FEL90   "
    "          .    .     8    (    !          %    \"     $    &     0         0    !@   &5P-#-X>   #@   #@    &    \""
    "     0         !0    @    !    !@    $         $     8   !S:6UP;&4   X   !P    !@    @    $          4    (     0 "
    "  #T    !         !     ]    +W9O;\"]O<'0O36%T;&%B+3(P,#EB+W)T=R]C+V5T:&5R;&%B+V)L;V-K<R]%=&AE<D-!5\"]E<#0S>'@N;0 "
    "   "
  }
  DataRecord {
    Tag			    DataTag7
    Data		    "  %)30     .    8 H   8    (     @         %    \"     $    !     0         %  0 #     $    D    4VQA=F"
    "5#;VYF:6< 4&]R=$-O;F9I9P  57!D871E              X   \"0!0  !@    @    \"          4    (     0    $    !          "
    "4 !  ,     0   #P   !V96YD;W(       !D97-C<FEP=&EO;@!P<F]D=6-T      !R979I<VEO;@    !S;0                  #@   #@ "
    "   &    \"     8         !0    @    !     0    $         \"0    @             0 X   !     !@    @    $          4 "
    "   (     0    L    !         !     +    15 T,3<T+3 P,#(       X    X    !@    @    &          4    (     0    $   "
    " !          D    (        4D!.L$$.    .     8    (    !@         %    \"     $    !     0         )    \"         "
    " \" #%!#@    @$   &    \"     $         !0    @    !     0    $         #@   -@#   &    \"     $         !0    @  "
    "  !     P    $         #@   #@    &    \"     8         !0    @    !     0    $         \"0    @             0 X  "
    "  X    !@    @    &          4    (     0    $    !          D    (               .    * ,   8    (     0         "
    "%    \"     $    $     0         .    N     8    (     0         %    \"     $    \"     0         .    .     8   "
    " (    !@         %    \"     $    !     0         )    \"            +9 #@   $@    &    \"     8         !0    @  "
    "  !     P    $         \"0   !@           #<0        #%         ,$ .    N     8    (     0         %    \"     $  "
    "  \"     0         .    .     8    (    !@         %    \"     $    !     0         )    \"            ;9 #@   $@ "
    "   &    \"     8         !0    @    !     P    $         \"0   !@           3<0        #%         ,$ .    N     8 "
    "   (     0         %    \"     $    \"     0         .    .     8    (    !@         %    \"     $    !     0     "
    "    )    \"            K9 #@   $@    &    \"     8         !0    @    !     P    $         \"0   !@           C<0 "
    "       #%         ,$ .    N     8    (     0         %    \"     $    \"     0         .    .     8    (    !@    "
    "     %    \"     $    !     0         )    \"            [9 #@   $@    &    \"     8         !0    @    !     P   "
    " $         \"0   !@           S<0        #%         ,$ .    F $   8    (     @         %    \"     $    !     0   "
    "      %  0 !@    $    &    :6YP=70    .    4 $   8    (     @         %    \"     $    !     0         %  0 #@    "
    "$    <    <&1O              !P9&]?9&%T85]T>7!E       .    L     8    (    !@         %    \"     0    $     0     "
    "    )    @                                                                 #P/P        !         \"$              "
    "                                                                        #@   #@    &    \"     8         !0    @  "
    "  !     0    $         \"0    @          (\"?0 X   #  @  !@    @    0          4    (     0    $    !          X  "
    " \"0 @  !@    @    \"          4    (     0    $    !          4 !  0     0   $    !M871L86)R;V]T        <V5P87)A="
    "&]R         '-E;G1I;F5L          !F=6YC=&EO;E]H86YD;&4 #@   $@    &    \"     0         !0    @    !    %0    $   "
    "      $    !4    O=F]L+V]P=\"]-871L86(M,C P.6(    .    ,     8    (    !          %    \"     $    !     0        "
    " 0  $ +P    X    P    !@    @    $          4    (     0    $    !         !   0!     #@   % !   &    \"     (    "
    "     !0    @    !     0    $         !0 $  D    !    &P   &9U;F-T:6]N '1Y<&4      &9I;&4             #@   #@    & "
    "   \"     0         !0    @    !    !@    $         $     8   !E<#0Q>'@   X    X    !@    @    $          4    (  "
    "   0    8    !         !     &    <VEM<&QE   .    <     8    (    !          %    \"     $    ]     0         0   "
    " /0   \"]V;VPO;W!T+TUA=&QA8BTR,# Y8B]R='<O8R]E=&AE<FQA8B]B;&]C:W,O171H97)#050O97 T,7AX+FT    "
  }
  DataRecord {
    Tag			    DataTag6
    Data		    "  %)30     .    X P   8    (     @         %    \"     $    !     0         %  0 #     $    D    4VQA=F"
    "5#;VYF:6< 4&]R=$-O;F9I9P  57!D871E              X   \"0!0  !@    @    \"          4    (     0    $    !          "
    "4 !  ,     0   #P   !V96YD;W(       !D97-C<FEP=&EO;@!P<F]D=6-T      !R979I<VEO;@    !S;0                  #@   #@ "
    "   &    \"     8         !0    @    !     0    $         \"0    @             0 X   !     !@    @    $          4 "
    "   (     0    L    !         !     +    15 S,3<T+3 P,#(       X    X    !@    @    &          4    (     0    $   "
    " !          D    (        I(#,J$$.    .     8    (    !@         %    \"     $    !     0         )    \"         "
    " \" #)!#@    @$   &    \"     $         !0    @    !     0    $         #@   -@#   &    \"     $         !0    @  "
    "  !     P    $         #@   #@    &    \"     8         !0    @    !     0    $         \"0    @            (0 X  "
    "  X    !@    @    &          4    (     0    $    !          D    (            \\#\\.    * ,   8    (     0       "
    "  %    \"     $    $     0         .    N     8    (     0         %    \"     $    \"     0         .    .     8 "
    "   (    !@         %    \"     $    !     0         )    \"            ;I #@   $@    &    \"     8         !0    @"
    "    !     P    $         \"0   !@           #80        #%         ,$ .    N     8    (     0         %    \"     $"
    "    \"     0         .    .     8    (    !@         %    \"     $    !     0         )    \"            [I #@   $"
    "@    &    \"     8         !0    @    !     P    $         \"0   !@           380        #%         ,$ .    N     "
    "8    (     0         %    \"     $    \"     0         .    .     8    (    !@         %    \"     $    !     0   "
    "      )    \"           !;I #@   $@    &    \"     8         !0    @    !     P    $         \"0   !@           C8"
    "0        #%         ,$ .    N     8    (     0         %    \"     $    \"     0         .    .     8    (    !@  "
    "       %    \"     $    !     0         )    \"           ![I #@   $@    &    \"     8         !0    @    !     P "
    "   $         \"0   !@           S80        #%         ,$ .    & 0   8    (     @         %    \"     $    !     0 "
    "        %  0 !P    $    '    ;W5T<'5T   .    T ,   8    (     @         %    \"     $    !     0         %  0 #@  "
    "  $   !4    <&1O              !P9&]?9&%T85]T>7!E &9U;&Q?<V-A;&4     9V%I;@            !O9F9S970          '1A=0    "
    "                X   \"P    !@    @    &          4    (    !     0    !          D   \"                           "
    "                                       / _         $         (0                                                   "
    "                                   .    .     8    (    !@         %    \"     $    !     0         )    \"       "
    "    @)] #@   #@    &    \"     8         !0    @    !     0    $         \"0    @           #@0 X   \"@    !@    @"
    "    !          4    (     0    (    !          X    P    !@    @    $          4    (     0    0    !         !  !"
    " !'86EN#@   #@    &    \"     8         !0    @    !     0    $         \"0    @           #P/PX   \"H    !@    @ "
    "   !          4    (     0    (    !          X    X    !@    @    $          4    (     0    8    !         !    "
    " &    3V9F<V5T   .    .     8    (    !@         %    \"     $    !     0         )    \"               #@   *@   "
    " &    \"     $         !0    @    !     @    $         #@   #@    &    \"     0         !0    @    !    !@    $   "
    "      $     8   !&:6QT97(   X    X    !@    @    &          4    (     0    $    !          D    (            \\#\\"
    ".    P (   8    (    $          %    \"     $    !     0         .    D (   8    (     @         %    \"     $    "
    "!     0         %  0 $     $   !     ;6%T;&%B<F]O=        '-E<&%R871O<@        !S96YT:6YE;           9G5N8W1I;VY?:"
    "&%N9&QE  X   !(    !@    @    $          4    (     0   !4    !         !     5    +W9O;\"]O<'0O36%T;&%B+3(P,#EB  "
    "  #@   #     &    \"     0         !0    @    !     0    $         $  ! \"\\    .    ,     8    (    !          % "
    "   \"     $    !     0         0  $ 0     X   !0 0  !@    @    \"          4    (     0    $    !          4 !  ) "
    "    0   !L   !F=6YC=&EO;@!T>7!E      !F:6QE              X    X    !@    @    $          4    (     0    8    !   "
    "      !     &    97 S,7AX   .    .     8    (    !          %    \"     $    &     0         0    !@   '-I;7!L90  "
    "#@   '     &    \"     0         !0    @    !    /0    $         $    #T    O=F]L+V]P=\"]-871L86(M,C P.6(O<G1W+V,O"
    "971H97)L86(O8FQO8VMS+T5T:&5R0T%4+V5P,S%X>\"YM    "
  }
  DataRecord {
    Tag			    DataTag5
    Data		    "  %)30     .    : T   8    (     @         %    \"     $    !     0         %  0 #     $    D    4VQA=F"
    "5#;VYF:6< 4&]R=$-O;F9I9P  57!D871E              X   !H!@  !@    @    \"          4    (     0    $    !          4"
    " !  ,     0   #P   !V96YD;W(       !D97-C<FEP=&EO;@!P<F]D=6-T      !R979I<VEO;@    !S;0                  #@   #@  "
    "  &    \"     8         !0    @    !     0    $         \"0    @             0 X    X    !@    @    $          4  "
    "  (     0    8    !         !     &    14PU,34R   .    .     8    (    !@         %    \"     $    !     0        "
    " )    \"        %(P(+1!#@   #@    &    \"     8         !0    @    !     0    $         \"0    @            P00X  "
    " #H!   !@    @    !          4    (     0    (    !          X    H @  !@    @    !          4    (     0    ,    "
    "!          X    X    !@    @    &          4    (     0    $    !          D    (             $ .    .     8    ( "
    "   !@         %    \"     $    !     0         )    \"               #@   '@!   &    \"     $         !0    @    !"
    "     0    $         #@   $@!   &    \"     $         !0    @    !     @    $         #@   #@    &    \"     8     "
    "    !0    @    !     0    $         \"0    @           \"V0 X   #8    !@    @    &          4    (    !P    ,    !"
    "          D   \"H                                 -Q                                         W$                   "
    "           \"$                                         Q0        / _        \\#\\       #P/P       / _        $$  "
    "       @0        $! #@   (@\"   &    \"     $         !0    @    !     P    $         #@   #@    &    \"     8    "
    "     !0    @    !     0    $         \"0    @            (0 X    X    !@    @    &          4    (     0    $    !"
    "          D    (            \\#\\.    V $   8    (     0         %    \"     $    !     0         .    J $   8    "
    "(     0         %    \"     $    \"     0         .    .     8    (    !@         %    \"     $    !     0        "
    " )    \"            +I #@   #@!   &    \"     8         !0    @    +     P    $         \"0    @!                 "
    "    -A                   #80        -A         V$                  ,KQ                   \"X0        -A           "
    "         (0                   ($         B0        \"1                   ! 0                   (D         Q0      "
    "   !         \\#\\        00        / _        \\#\\       #P/P        A         \\#\\       #P/P       / _       "
    " 0$ .    R ,   8    (     @         %    \"     $    !     0         %  0 !P    $    .    :6YP=70  &]U='!U=     X "
    "  \"( 0  !@    @    \"          4    (     0    (    !          4 !  .     0   !P   !P9&\\              '!D;U]D871"
    "A7W1Y<&4       X   !0    !@    @    &          4    (     0    0    !          D    @                             "
    "     !            .    .     8    (    !@         %    \"     $    !     0         )    \"           2(] #@   %   "
    "  &    \"     8         !0    @    !    !     $         \"0   \"                                  &$            X "
    "   X    !@    @    &          4    (     0    $    !          D    (           @D$ .    Z $   8    (     @        "
    " %    \"     $    \"     0         %  0 #@    $    <    <&1O              !P9&]?9&%T85]T>7!E       .    L     8   "
    " (    !@         %    \"     0    $     0         )    @            / _        \\#\\       #P/P       / _         "
    "                                         #P/P        A         $$         40                                      "
    "     #@   #@    &    \"     8         !0    @    !     0    $         \"0    @          $B/0 X   !0    !@    @    "
    "&          4    (     0    0    !          D    @            \\#\\                  \"1            .    .     8   "
    " (    !@         %    \"     $    !     0         )    \"           ()! #@   , \"   &    \"    !          !0    @ "
    "   !     0    $         #@   ) \"   &    \"     (         !0    @    !     0    $         !0 $ !     !    0    &UA"
    "=&QA8G)O;W0       !S97!A<F%T;W(         <V5N=&EN96P          &9U;F-T:6]N7VAA;F1L90 .    2     8    (    !         "
    " %    \"     $    5     0         0    %0   \"]V;VPO;W!T+TUA=&QA8BTR,# Y8@    X    P    !@    @    $          4   "
    " (     0    $    !         !   0 O    #@   #     &    \"     0         !0    @    !     0    $         $  ! $     "
    ".    4 $   8    (     @         %    \"     $    !     0         %  0 \"0    $    ;    9G5N8W1I;VX ='EP90      9FE"
    "L90             .    .     8    (    !          %    \"     $    &     0         0    !@   &5L-3$U>   #@   #@    &"
    "    \"     0         !0    @    !    !@    $         $     8   !S:6UP;&4   X   !P    !@    @    $          4    ( "
    "    0   #T    !         !     ]    +W9O;\"]O<'0O36%T;&%B+3(P,#EB+W)T=R]C+V5T:&5R;&%B+V)L;V-K<R]%=&AE<D-!5\"]E;#4Q-"
    "7@N;0    "
  }
  DataRecord {
    Tag			    DataTag4
    Data		    "  %)30     .    R \\   8    (     @         %    \"     $    !     0         %  0 #     $    D    4VQA="
    "F5#;VYF:6< 4&]R=$-O;F9I9P  57!D871E              X     !P  !@    @    \"          4    (     0    $    !          "
    "4 !  ,     0   #P   !V96YD;W(       !D97-C<FEP=&EO;@!P<F]D=6-T      !R979I<VEO;@    !S;0                  #@   #@ "
    "   &    \"     8         !0    @    !     0    $         \"0    @             0 X   !     !@    @    $          4 "
    "   (     0    L    !         !     +    14PU,3 Q+3 P,3        X    X    !@    @    &          4    (     0    $   "
    " !          D    (        4C#MLT$.    .     8    (    !@         %    \"     $    !     0         )    \"         "
    " * #%!#@   '@%   &    \"     $         !0    @    !     @    $         #@   \"@\"   &    \"     $         !0    @ "
    "   !     P    $         #@   #@    &    \"     8         !0    @    !     0    $         \"0    @             0 X "
    "   X    !@    @    &          4    (     0    $    !          D    (               .    > $   8    (     0        "
    " %    \"     $    !     0         .    2 $   8    (     0         %    \"     $    \"     0         .    .     8  "
    "  (    !@         %    \"     $    !     0         )    \"            +9 #@   -@    &    \"     8         !0    @ "
    "   '     P    $         \"0   *@           #<0        -Q         W$        #<0                             #<0    "
    "    / _         $         (0        !!                              #%         \\#\\       #P/P       / _        \\"
    "#\\        00        \"!         0$ .    & ,   8    (     0         %    \"     $    #     0         .    .     8 "
    "   (    !@         %    \"     $    !     0         )    \"             A #@   #@    &    \"     8         !0    @"
    "    !     0    $         \"0    @           #P/PX   !H @  !@    @    !          4    (     0    $    !          X "
    "   X @  !@    @    !          4    (     0    (    !          X    X    !@    @    &          4    (     0    $   "
    " !          D    (            ND .    R $   8    (    !@         %    \"    !$    #     0         )    F $        "
    "  -A         V$        #80                   V$        #80                   V$        #80        -A         V$   "
    "     #80       ,KQ         N$        \"X0        -A         V$        #P/P        !         \"$                   "
    "!A         '$                   \")         )$         F0        \"A         *D        ! 0        !Q         (D   "
    "      Q0        #)         \\#\\       #P/P       / _         $        #P/P       / _        \\#\\       #P/P     "
    "  / _        \\#\\       #P/P       / _        \\#\\       #P/P       / _        0$        ! 0 X   \" !0  !@    @ "
    "   \"          4    (     0    $    !          4 !  '     0    X   !I;G!U=   ;W5T<'5T    #@   .@!   &    \"     ( "
    "        !0    @    !     @    $         !0 $  X    !    '    '!D;P              <&1O7V1A=&%?='EP90      #@   +    "
    " &    \"     8         !0    @    $    !     $         \"0   (                                                    "
    "                                                        #P/P        !         \"$                                 "
    "           X    X    !@    @    &          4    (     0    $    !          D    (          !(CT .    4     8    ( "
    "   !@         %    \"     $    $     0         )    (                                  80           #@   #@    &  "
    "  \"     8         !0    @    !     0    $         \"0    @          $B/0 X   !  P  !@    @    \"          4    ( "
    "    0    ,    !          4 !  .     0   !P   !P9&\\              '!D;U]D871A7W1Y<&4       X   !P 0  !@    @    &  "
    "        4    (    \"@    0    !          D   !  0          \\#\\       #P/P       / _        \\#\\       #P/P     "
    "  / _        \\#\\       #P/P       / _        \\#\\                                                              "
    "                                                               \\#\\         0        !!         %$         <0    "
    "    \"!         (D         D0        \"9                                                                          "
    "                                  .    .     8    (    !@         %    \"     $    !     0         )    \"        "
    "   2(] #@   %     &    \"     8         !0    @    !    !     $         \"0   \"            #P/P                  "
    "+D            X    X    !@    @    &          4    (     0    $    !          D    (          !(CT .    4     8   "
    " (    !@         %    \"     $    $     0         )    (            / _                   P0           #@   #@    "
    "&    \"     8         !0    @    !     0    $         \"0    @          $B/0 X   #0 @  !@    @    0          4    "
    "(     0    $    !          X   \"@ @  !@    @    \"          4    (     0    $    !          4 !  0     0   $    !"
    "M871L86)R;V]T        <V5P87)A=&]R         '-E;G1I;F5L          !F=6YC=&EO;E]H86YD;&4 #@   $@    &    \"     0     "
    "    !0    @    !    %0    $         $    !4    O=F]L+V]P=\"]-871L86(M,C P.6(    .    ,     8    (    !          % "
    "   \"     $    !     0         0  $ +P    X    P    !@    @    $          4    (     0    $    !         !   0!   "
    "  #@   & !   &    \"     (         !0    @    !     0    $         !0 $  D    !    &P   &9U;F-T:6]N '1Y<&4      &9"
    "I;&4             #@   $     &    \"     0         !0    @    !    \"P    $         $     L   !E;#4Q,#%?,# Q,      "
    " #@   #@    &    \"     0         !0    @    !    !@    $         $     8   !S:6UP;&4   X   !X    !@    @    $    "
    "      4    (     0   $(    !         !    !\"    +W9O;\"]O<'0O36%T;&%B+3(P,#EB+W)T=R]C+V5T:&5R;&%B+V)L;V-K<R]%=&AE"
    "<D-!5\"]E;#4Q,#%?,# Q,\"YM        "
  }
  DataRecord {
    Tag			    DataTag3
    Data		    "  %)30     .    *!    8    (     @         %    \"     $    !     0         %  0 #     $    D    4VQA=F"
    "5#;VYF:6< 4&]R=$-O;F9I9P  57!D871E              X    0!P  !@    @    \"          4    (     0    $    !          4"
    " !  ,     0   #P   !V96YD;W(       !D97-C<FEP=&EO;@!P<F]D=6-T      !R979I<VEO;@    !S;0                  #@   #@  "
    "  &    \"     8         !0    @    !     0    $         \"0    @             0 X    X    !@    @    $          4  "
    "  (     0    8    !         !     &    14PU,3 Q   .    .     8    (    !@         %    \"     $    !     0        "
    " )    \"        %(P[;-!#@   #@    &    \"     8         !0    @    !     0    $         \"0    @          .B/00X  "
    " \"0!0  !@    @    !          4    (     0    (    !          X    H @  !@    @    !          4    (     0    ,   "
    " !          X    X    !@    @    &          4    (     0    $    !          D    (             $ .    .     8    ("
    "    !@         %    \"     $    !     0         )    \"               #@   '@!   &    \"     $         !0    @    "
    "!     0    $         #@   $@!   &    \"     $         !0    @    !     @    $         #@   #@    &    \"     8    "
    "     !0    @    !     0    $         \"0    @           .V0 X   #8    !@    @    &          4    (    !P    ,    !"
    "          D   \"H           $W$        3<0       !-Q        $W$                             $W$        #P/P       "
    " !         \"$         00                              Q0        / _        \\#\\       #P/P       / _        $$  "
    "       @0        $! #@   # #   &    \"     $         !0    @    !     P    $         #@   #@    &    \"     8     "
    "    !0    @    !     0    $         \"0    @            (0 X    X    !@    @    &          4    (     0    $    ! "
    "         D    (            \\#\\.    @ (   8    (     0         %    \"     $    !     0         .    4 (   8    ("
    "     0         %    \"     $    \"     0         .    .     8    (    !@         %    \"     $    !     0         "
    ")    \"            [I #@   . !   &    \"     8         !0    @    2     P    $         \"0   + !          380     "
    "  !-A        $V$        380       !-A        $V$        380       !-A        $V$        380       !-A        $V$  "
    "      380       ,KQ        #N$        .X0       !-A        $V$        #P/P        !         \"$         00        "
    "!1         &$         <0        \"!         (D         D0        \"9         *$         J0        $!         '$   "
    "      B0        #%         ,D        #P/P       / _        \\#\\       #P/P       / _        \\#\\       #P/P     "
    "  / _        \\#\\       #P/P       / _        \\#\\       #P/P       / _        \\#\\       #P/P       #!        "
    " ,$ .    X 4   8    (     @         %    \"     $    !     0         %  0 !P    $    .    :6YP=70  &]U='!U=     X "
    "  #H 0  !@    @    \"          4    (     0    (    !          4 !  .     0   !P   !P9&\\              '!D;U]D871A"
    "7W1Y<&4       X   \"P    !@    @    &          4    (    !     0    !          D   \"                             "
    "                                                                                \\#\\         0         A         "
    "                                   .    .     8    (    !@         %    \"     $    !     0         )    \"       "
    "    2(] #@   %     &    \"     8         !0    @    !    !     $         \"0   \"                                 "
    " &$            X    X    !@    @    &          4    (     0    $    !          D    (          !(CT .    H ,   8  "
    "  (     @         %    \"     $    #     0         %  0 #@    $    <    <&1O              !P9&]?9&%T85]T>7!E      "
    " .    T $   8    (    !@         %    \"     T    $     0         )    H $          / _        \\#\\       #P/P   "
    "    / _        \\#\\       #P/P       / _        \\#\\       #P/P       / _        \\#\\       #P/P       / _     "
    "                                                                                                                  "
    "                                      / _         $         (0        !!         %$         80        !Q         ("
    "$         B0        \"1         )D         H0                                                                     "
    "                                                                      #@   #@    &    \"     8         !0    @    "
    "!     0    $         \"0    @          $B/0 X   !0    !@    @    &          4    (     0    0    !          D    @"
    "            \\#\\                  #!            .    .     8    (    !@         %    \"     $    !     0         "
    ")    \"           2(] #@   %     &    \"     8         !0    @    !    !     $         \"0   \"            #P/P   "
    "               ,4            X    X    !@    @    &          4    (     0    $    !          D    (          !(CT "
    ".    P (   8    (    $          %    \"     $    !     0         .    D (   8    (     @         %    \"     $    "
    "!     0         %  0 $     $   !     ;6%T;&%B<F]O=        '-E<&%R871O<@        !S96YT:6YE;           9G5N8W1I;VY?:"
    "&%N9&QE  X   !(    !@    @    $          4    (     0   !4    !         !     5    +W9O;\"]O<'0O36%T;&%B+3(P,#EB  "
    "  #@   #     &    \"     0         !0    @    !     0    $         $  ! \"\\    .    ,     8    (    !          % "
    "   \"     $    !     0         0  $ 0     X   !0 0  !@    @    \"          4    (     0    $    !          4 !  ) "
    "    0   !L   !F=6YC=&EO;@!T>7!E      !F:6QE              X    X    !@    @    $          4    (     0    8    !   "
    "      !     &    96PU,3 Q   .    .     8    (    !          %    \"     $    &     0         0    !@   '-I;7!L90  "
    "#@   '     &    \"     0         !0    @    !    /0    $         $    #T    O=F]L+V]P=\"]-871L86(M,C P.6(O<G1W+V,O"
    "971H97)L86(O8FQO8VMS+T5T:&5R0T%4+V5L-3$P,2YM    "
  }
  DataRecord {
    Tag			    DataTag2
    Data		    "  %)30     .    J X   8    (     @         %    \"     $    !     0         %  0 #     $    D    4VQA=F"
    "5#;VYF:6< 4&]R=$-O;F9I9P  57!D871E              X   \"(\"   !@    @    \"          4    (     0    $    !         "
    " 4 !  ,     0   #P   !V96YD;W(       !D97-C<FEP=&EO;@!P<F]D=6-T      !R979I<VEO;@    !S;0                  #@   #@"
    "    &    \"     8         !0    @    !     0    $         \"0    @             0 X    X    !@    @    $          4"
    "    (     0    8    !         !     &    14PS,C T   .    .     8    (    !@         %    \"     $    !     0      "
    "   )    \"        *1@\"*E!#@   #@    &    \"     8         !0    @    !     0    $         \"0    @            Q00"
    "X    (!P  !@    @    !          4    (     0    $    !          X   #8!@  !@    @    !          4    (     0    , "
    "   !          X    X    !@    @    &          4    (     0    $    !          D    (            \"$ .    .     8  "
    "  (    !@         %    \"     $    !     0         )    \"            / _#@   \"@&   &    \"     $         !0    @"
    "    !    !     $         #@   '@!   &    \"     $         !0    @    !     @    $         #@   #@    &    \"     8"
    "         !0    @    !     0    $         \"0    @           \"Z0 X    ( 0  !@    @    &          4    (    \"0    "
    ",    !          D   #8            V$        #80        -A         V$        #80                   N$        \"X0  "
    "      -A         \\#\\         0         A         %$         <0                   '$         B0        #%        "
    " \\#\\       #P/P        !          $        #P/P       !Q         \\#\\       #P/P       #! #@   '@!   &    \"   "
    "  $         !0    @    !     @    $         #@   #@    &    \"     8         !0    @    !     0    $         \"0  "
    "  @           &Z0 X    ( 0  !@    @    &          4    (    \"0    ,    !          D   #8           $V$        380"
    "       !-A        $V$        380                  !N$        &X0       !-A         \\#\\         0         A      "
    "   %$         <0                   '$         B0        #%         \\#\\       #P/P        !          $        #P/"
    "P       !Q         \\#\\       #P/P       #! #@   '@!   &    \"     $         !0    @    !     @    $         #@  "
    " #@    &    \"     8         !0    @    !     0    $         \"0    @           *Z0 X    ( 0  !@    @    &        "
    "  4    (    \"0    ,    !          D   #8           (V$        C80       \"-A        (V$        C80               "
    "   \"N$        *X0       \"-A         \\#\\         0         A         %$         <0                   '$        "
    " B0        #%         \\#\\       #P/P        !          $        #P/P       !Q         \\#\\       #P/P       #! "
    "#@   '@!   &    \"     $         !0    @    !     @    $         #@   #@    &    \"     8         !0    @    !    "
    " 0    $         \"0    @           .Z0 X    ( 0  !@    @    &          4    (    \"0    ,    !          D   #8    "
    "       ,V$        S80       #-A        ,V$        S80                  #N$        .X0       #-A         \\#\\     "
    "    0         A         %$         <0                   '$         B0        #%         \\#\\       #P/P        ! "
    "         $        #P/P       !Q         \\#\\       #P/P       #! #@   .@\"   &    \"     (         !0    @    !  "
    "   0    $         !0 $  <    !    !P   &]U='!U=   #@   * \"   &    \"     (         !0    @    !     @    $       "
    "  !0 $  X    !    *@   '!D;P              <&1O7V1A=&%?='EP90!G86EN                      X   \"P    !@    @    &   "
    "       4    (    !     0    !          D   \"                                                                  / _"
    "         $         (0        \"!         ($         @0        \"!                                            .    "
    ".     8    (    !@         %    \"     $    !     0         )    \"           @)] #@   #@    &    \"     8        "
    " !0    @    !     0    $         \"0    @   \":F9F9F9FY/PX   \"P    !@    @    &          4    (    !     0    !  "
    "        D   \"                                                                  / _         $         (0        !!"
    "         $$         00        !!                                            .    .     8    (    !@         %    \""
    "     $    !     0         )    \"           2(] #@         .    P (   8    (    $          %    \"     $    !     "
    "0         .    D (   8    (     @         %    \"     $    !     0         %  0 $     $   !     ;6%T;&%B<F]O=     "
    "   '-E<&%R871O<@        !S96YT:6YE;           9G5N8W1I;VY?:&%N9&QE  X   !(    !@    @    $          4    (     0  "
    " !4    !         !     5    +W9O;\"]O<'0O36%T;&%B+3(P,#EB    #@   #     &    \"     0         !0    @    !     0  "
    "  $         $  ! \"\\    .    ,     8    (    !          %    \"     $    !     0         0  $ 0     X   !0 0  !@ "
    "   @    \"          4    (     0    $    !          4 !  )     0   !L   !F=6YC=&EO;@!T>7!E      !F:6QE            "
    "  X    X    !@    @    $          4    (     0    8    !         !     &    96PS,C!X   .    .     8    (    !     "
    "     %    \"     $    &     0         0    !@   '-I;7!L90  #@   '     &    \"     0         !0    @    !    /0    "
    "$         $    #T    O=F]L+V]P=\"]-871L86(M,C P.6(O<G1W+V,O971H97)L86(O8FQO8VMS+T5T:&5R0T%4+V5L,S(P>\"YM    "
  }
  DataRecord {
    Tag			    DataTag1
    Data		    "  %)30     .    R D   8    (     @         %    \"     $    !     0         %  0 #     $    D    4VQA=F"
    "5#;VYF:6< 4&]R=$-O;F9I9P  57!D871E              X   #H!   !@    @    \"          4    (     0    $    !          4"
    " !  ,     0   %0   !V96YD;W(       !D97-C<FEP=&EO;@!P<F]D=6-T      !R979I<VEO;@    !F=6YC=&EO;@    !S;0           "
    " !D8P                  #@   #@    &    \"     8         !0    @    !     0    $         \"0    @             0 X  "
    "  X    !@    @    $          4    (     0    8    !         !     &    14PS,3 R   .    .     8    (    !@         "
    "%    \"     $    !     0         )    \"        *1@/*A!#@   #@    &    \"     8         !0    @    !     0    $   "
    "      \"0    @            Q00X    X    !@    @    $          4    (     0    4    !         !     %    *RTQ,%8    "
    ".    B (   8    (     0         %    \"     $    !     0         .    6 (   8    (     0         %    \"     $    "
    "#     0         .    .     8    (    !@         %    \"     $    !     0         )    \"             A #@   #@    "
    "&    \"     8         !0    @    !     0    $         \"0    @           #P/PX   \"H 0  !@    @    !          4   "
    " (     0    (    !          X   \"X    !@    @    !          4    (     0    (    !          X    X    !@    @    "
    "&          4    (     0    $    !          D    (           #ND .    2     8    (    !@         %    \"     $    #"
    "     0         )    &            -A         ,4         P0 X   \"X    !@    @    !          4    (     0    (    ! "
    "         X    X    !@    @    &          4    (     0    $    !          D    (           %ND .    2     8    (   "
    " !@         %    \"     $    #     0         )    &           !-A         ,4         P0 X   \"     !@    @    &   "
    "       4    (     0    H    !          D   !0            G$                   / _                                 "
    "                 #P/P      B+-            .    J $   8    (     @         %    \"     $    !     0         %  0 !P"
    "    $    '    ;W5T<'5T   .    8 $   8    (     @         %    \"     $    !     0         %  0 #@    $    J    <&1"
    "O              !P9&]?9&%T85]T>7!E &9U;&Q?<V-A;&4             #@   '     &    \"     8         !0    @    \"    !  "
    "   $         \"0   $                                            #P/P                                          #@  "
    " #@    &    \"     8         !0    @    !     0    $         \"0    @          (\"?0 X    X    !@    @    &       "
    "   4    (     0    $    !          D    (            X$ .    P (   8    (    $          %    \"     $    !     0  "
    "       .    D (   8    (     @         %    \"     $    !     0         %  0 $     $   !     ;6%T;&%B<F]O=        "
    "'-E<&%R871O<@        !S96YT:6YE;           9G5N8W1I;VY?:&%N9&QE  X   !(    !@    @    $          4    (     0   !4"
    "    !         !     5    +W9O;\"]O<'0O36%T;&%B+3(P,#EB    #@   #     &    \"     0         !0    @    !     0    $"
    "         $  ! \"\\    .    ,     8    (    !          %    \"     $    !     0         0  $ 0     X   !0 0  !@    "
    "@    \"          4    (     0    $    !          4 !  )     0   !L   !F=6YC=&EO;@!T>7!E      !F:6QE              X"
    "    X    !@    @    $          4    (     0    8    !         !     &    96PS,7AX   .    .     8    (    !        "
    "  %    \"     $    &     0         0    !@   '-I;7!L90  #@   '     &    \"     0         !0    @    !    /0    $  "
    "       $    #T    O=F]L+V]P=\"]-871L86(M,C P.6(O<G1W+V,O971H97)L86(O8FQO8VMS+T5T:&5R0T%4+V5L,S%X>\"YM    "
  }
  DataRecord {
    Tag			    DataTag0
    Data		    "  %)30     .    , D   8    (     @         %    \"     $    !     0         %  0 #     $    D    57!D87"
    "1E        4VQA=F5#;VYF:6< 4&]R=$-O;F9I9P        X   #  @  !@    @    0          4    (     0    $    !          X "
    "  \"0 @  !@    @    \"          4    (     0    $    !          4 !  0     0   $    !M871L86)R;V]T        <V5P87)A"
    "=&]R         '-E;G1I;F5L          !F=6YC=&EO;E]H86YD;&4 #@   $@    &    \"     0         !0    @    !    %0    $  "
    "       $    !4    O=F]L+V]P=\"]-871L86(M,C P.6(    .    ,     8    (    !          %    \"     $    !     0       "
    "  0  $ +P    X    P    !@    @    $          4    (     0    $    !         !   0!     #@   % !   &    \"     (   "
    "      !0    @    !     0    $         !0 $  D    !    &P   &9U;F-T:6]N '1Y<&4      &9I;&4             #@   #@    &"
    "    \"     0         !0    @    !    !@    $         $     8   !E;#,P>'@   X    X    !@    @    $          4    ( "
    "    0    8    !         !     &    <VEM<&QE   .    <     8    (    !          %    \"     $    ]     0         0  "
    "  /0   \"]V;VPO;W!T+TUA=&QA8BTR,# Y8B]R='<O8R]E=&AE<FQA8B]B;&]C:W,O171H97)#050O96PS,'AX+FT    .    4 0   8    (   "
    "  @         %    \"     $    !     0         %  0 #     $   !(    =F5N9&]R        9&5S8W)I<'1I;VX <')O9'5C=       "
    "<F5V:7-I;VX     9G5N8W1I;VX     <VT             #@   #@    &    \"     8         !0    @    !     0    $         \""
    "0    @             0 X    X    !@    @    $          4    (     0    8    !         !     &    14PS,# R   .    .  "
    "   8    (    !@         %    \"     $    !     0         )    \"        *1@=*=!#@   #@    &    \"     8         !0"
    "    @    !     0    $         \"0    @            R00X    X    !@    @    $          4    (     0    4    !       "
    "  !     %    *RTQ,%8    .    B (   8    (     0         %    \"     $    !     0         .    6 (   8    (     0  "
    "       %    \"     $    #     0         .    .     8    (    !@         %    \"     $    !     0         )    \"  "
    "           A #@   #@    &    \"     8         !0    @    !     0    $         \"0    @           #P/PX   \"H 0  !@"
    "    @    !          4    (     0    (    !          X   \"X    !@    @    !          4    (     0    (    !       "
    "   X    X    !@    @    &          4    (     0    $    !          D    (           !ND .    2     8    (    !@   "
    "      %    \"     $    #     0         )    &            -A         ,4         P0 X   \"X    !@    @    !         "
    " 4    (     0    (    !          X    X    !@    @    &          4    (     0    $    !          D    (           "
    "#ND .    2     8    (    !@         %    \"     $    #     0         )    &           !-A         ,4         P0 X "
    "  \"H 0  !@    @    \"          4    (     0    $    !          4 !  '     0    <   !O=71P=70   X   !@ 0  !@    @ "
    "   \"          4    (     0    $    !          4 !  .     0   \"H   !P9&\\              '!D;U]D871A7W1Y<&4 9G5L;%]"
    "S8V%L90             .    <     8    (    !@         %    \"     (    $     0         )    0                       "
    "                     / _                                           .    .     8    (    !@         %    \"     $  "
    "  !     0         )    \"           @)] #@   #@    &    \"     8         !0    @    !     0    $         \"0    @ "
    "          #@0 "
  }
}<|MERGE_RESOLUTION|>--- conflicted
+++ resolved
@@ -15,15 +15,9 @@
   ModifiedByFormat	  "%<Auto>"
   LastModifiedBy	  "ha"
   ModifiedDateFormat	  "%<Auto>"
-<<<<<<< HEAD
-  LastModifiedDate	  "Thu Jul 13 00:11:54 2017"
-  RTWModifiedTimeStamp	  421805485
-  ModelVersionFormat	  "1.%<AutoIncrement:1697>"
-=======
-  LastModifiedDate	  "Wed May 31 14:41:37 2017"
-  RTWModifiedTimeStamp	  418141887
-  ModelVersionFormat	  "1.%<AutoIncrement:1699>"
->>>>>>> 140d7663
+  LastModifiedDate	  "Thu Jul 13 00:50:49 2017"
+  RTWModifiedTimeStamp	  421807839
+  ModelVersionFormat	  "1.%<AutoIncrement:1698>"
   ConfigurationManager	  "rcs"
   SampleTimeColors	  off
   SampleTimeAnnotations	  off
@@ -591,7 +585,7 @@
   }
   System {
     Name		    "etherlab_lib"
-    Location		    [828, 400, 1262, 608]
+    Location		    [686, 50, 1120, 258]
     Open		    on
     ModelBrowserVisibility  off
     ModelBrowserWidth	    200
@@ -605,7 +599,7 @@
     ShowPageBoundaries	    off
     ZoomFactor		    "100"
     ReportName		    "simulink-default.rpt"
-    SIDHighWatermark	    277
+    SIDHighWatermark	    278
     Block {
       BlockType		      SubSystem
       Name		      "EtherCAT"
@@ -627,7 +621,7 @@
       MaskIconUnits	      "pixels"
       System {
 	Name			"EtherCAT"
-	Location		[151, 173, 564, 583]
+	Location		[686, 50, 1099, 460]
 	Open			off
 	ModelBrowserVisibility	off
 	ModelBrowserWidth	200
@@ -740,7 +734,7 @@
 	  MaskIconUnits		  "autoscale"
 	  System {
 	    Name		    "Beckhoff"
-	    Location		    [379, 248, 1141, 940]
+	    Location		    [103, 50, 865, 742]
 	    Open		    off
 	    ModelBrowserVisibility  off
 	    ModelBrowserWidth	    200
@@ -1637,9 +1631,9 @@
 	    Block {
 	      BlockType		      "S-Function"
 	      Name		      "EL3403_0"
-	      SID		      277
+	      SID		      278
 	      Ports		      [0, 5]
-	      Position		      [385, 431, 470, 489]
+	      Position		      [380, 431, 465, 489]
 	      BackgroundColor	      "[0.909804, 0.819608, 0.321569]"
 	      AttributesFormatString  "EL3403\nM:0 Idx:1"
 	      LoadFcn		      "el3403().checkModelName()"
@@ -1674,7 +1668,7 @@
 	      MaskIconRotate	      "none"
 	      MaskPortRotate	      "default"
 	      MaskIconUnits	      "normalized"
-	      MaskValueString	      "0|1|EL3403|off|1|1|-1||0|Phase L1|Phase L1|5|10"
+	      MaskValueString	      "0|1|EL3403|off|1|1|-1|[223031378 1441792]|0|Phase L1|Phase L1|5|10"
 	      MaskTabNameString	      "Main,Main,Main,Main,Main,Main,Main,Main,Main,Settings,Settings,Settings,Settings"
 	    }
 	    Block {
